/*-
 * Public Domain 2014-2015 MongoDB, Inc.
 * Public Domain 2008-2014 WiredTiger, Inc.
 *
 * This is free and unencumbered software released into the public domain.
 *
 * Anyone is free to copy, modify, publish, use, compile, sell, or
 * distribute this software, either in source code form or as a compiled
 * binary, for any purpose, commercial or non-commercial, and by any
 * means.
 *
 * In jurisdictions that recognize copyright laws, the author or authors
 * of this software dedicate any and all copyright interest in the
 * software to the public domain. We make this dedication for the benefit
 * of the public at large and to the detriment of our heirs and
 * successors. We intend this dedication to be an overt act of
 * relinquishment in perpetuity of all present and future rights to this
 * software under copyright law.
 *
 * THE SOFTWARE IS PROVIDED "AS IS", WITHOUT WARRANTY OF ANY KIND,
 * EXPRESS OR IMPLIED, INCLUDING BUT NOT LIMITED TO THE WARRANTIES OF
 * MERCHANTABILITY, FITNESS FOR A PARTICULAR PURPOSE AND NONINFRINGEMENT.
 * IN NO EVENT SHALL THE AUTHORS BE LIABLE FOR ANY CLAIM, DAMAGES OR
 * OTHER LIABILITY, WHETHER IN AN ACTION OF CONTRACT, TORT OR OTHERWISE,
 * ARISING FROM, OUT OF OR IN CONNECTION WITH THE SOFTWARE OR THE USE OR
 * OTHER DEALINGS IN THE SOFTWARE.
 */

#include <lz4.h>
#include <errno.h>
#include <stdlib.h>
#include <string.h>

#include <wiredtiger.h>
#include <wiredtiger_ext.h>

/*
 * We need to include the configuration file to detect whether this extension
 * is being built into the WiredTiger library.
 */
#include "wiredtiger_config.h"

/* Local compressor structure. */
typedef struct {
	WT_COMPRESSOR compressor;		/* Must come first */

	WT_EXTENSION_API *wt_api;		/* Extension API */
} LZ4_COMPRESSOR;

/*
 * LZ4 decompression requires the exact compressed byte count returned by the
 * LZ4_compress and LZ4_compress_destSize functions. WiredTiger doesn't track
 * that value, store it in the destination buffer.
 *
 * Additionally, LZ4_compress_destSize may compress into the middle of a record,
 * and after decompression we return the length to the last record successfully
 * decompressed, not the number of bytes decompressed; store that value in the
 * destination buffer as well.
 *
 * Use fixed-size, 4B values (WiredTiger never writes buffers larger than 4GB).
 *
 * The unused field is available for a mode flag if one is needed in the future,
 * we guarantee it's 0.
 */
typedef struct {
	uint32_t compressed_len;	/* True compressed length */
	uint32_t uncompressed_len;	/* True uncompressed source length */
	uint32_t useful_len;		/* Decompression return value */
	uint32_t unused;		/* Guaranteed to be 0 */
} LZ4_PREFIX;

/*
 * lz4_error --
 *	Output an error message, and return a standard error code.
 */
static int
lz4_error(
    WT_COMPRESSOR *compressor, WT_SESSION *session, const char *call, int error)
{
	WT_EXTENSION_API *wt_api;

	wt_api = ((LZ4_COMPRESSOR *)compressor)->wt_api;

	(void)wt_api->err_printf(wt_api,
	    session, "lz4 error: %s: %d", call, error);
	return (WT_ERROR);
}

/*
 *  lz4_compress --
 *	WiredTiger LZ4 compression.
 */
static int
lz4_compress(WT_COMPRESSOR *compressor, WT_SESSION *session,
    uint8_t *src, size_t src_len,
    uint8_t *dst, size_t dst_len,
    size_t *result_lenp, int *compression_failed)
{
	LZ4_PREFIX prefix;
	int lz4_len;

	(void)compressor;				/* Unused parameters */
	(void)session;
	(void)dst_len;

	/* Compress, starting after the prefix bytes. */
	lz4_len = LZ4_compress(
	   (const char *)src, (char *)dst + sizeof(LZ4_PREFIX), (int)src_len);

	/*
	 * If compression succeeded and the compressed length is smaller than
	 * the original size, return success.
	 */
	if (lz4_len != 0 && (size_t)lz4_len + sizeof(LZ4_PREFIX) < src_len) {
		prefix.compressed_len = (uint32_t)lz4_len;
		prefix.uncompressed_len = (uint32_t)src_len;
		prefix.useful_len = (uint32_t)src_len;
		prefix.unused = 0;
		memcpy(dst, &prefix, sizeof(LZ4_PREFIX));

		*result_lenp = (size_t)lz4_len + sizeof(LZ4_PREFIX);
		*compression_failed = 0;
		return (0);
	}

	*compression_failed = 1;
	return (0);
}

/*
 * lz4_decompress --
 *	WiredTiger LZ4 decompression.
 */
static int
lz4_decompress(WT_COMPRESSOR *compressor, WT_SESSION *session,
    uint8_t *src, size_t src_len,
    uint8_t *dst, size_t dst_len,
    size_t *result_lenp)
{
	WT_EXTENSION_API *wt_api;
	LZ4_PREFIX prefix;
	int decoded;
	uint8_t *dst_tmp;

	(void)src_len;					/* Unused parameters */

	wt_api = ((LZ4_COMPRESSOR *)compressor)->wt_api;

	/*
	 * Retrieve the true length of the compressed block and source and the
	 * decompressed bytes to return from the start of the source buffer.
	 */
	memcpy(&prefix, src, sizeof(LZ4_PREFIX));

	/*
	 * Decompress, starting after the prefix bytes. Use safe decompression:
	 * we rely on decompression to detect corruption.
	 *
	 * Two code paths, one with and one without a bounce buffer. When doing
	 * raw compression, we compress to a target size irrespective of row
	 * boundaries, and return to our caller a "useful" compression length
	 * based on the last complete row that was compressed. Our caller stores
	 * that length, not the length of bytes actually compressed by LZ4. In
	 * other words, our caller doesn't know how many bytes will result from
	 * decompression, likely hasn't provided us a large enough buffer, and
	 * we have to allocate a scratch buffer.
	 */
	if (dst_len < prefix.uncompressed_len) {
		if ((dst_tmp = wt_api->scr_alloc(
		   wt_api, session, (size_t)prefix.uncompressed_len)) == NULL)
			return (ENOMEM);

		decoded = LZ4_decompress_safe(
		    (const char *)src + sizeof(LZ4_PREFIX), (char *)dst_tmp,
		    (int)prefix.compressed_len, (int)prefix.uncompressed_len);

		if (decoded >= 0)
			memcpy(dst, dst_tmp, dst_len);
		wt_api->scr_free(wt_api, session, dst_tmp);
	} else
		decoded = LZ4_decompress_safe(
		    (const char *)src + sizeof(LZ4_PREFIX),
		    (char *)dst, (int)prefix.compressed_len, (int)dst_len);

	if (decoded >= 0) {
		*result_lenp = prefix.useful_len;
		return (0);
	}

	return (
	    lz4_error(compressor, session, "LZ4 decompress error", decoded));
}

/*
 * lz4_find_slot --
 *	Find the slot containing the target offset (binary search).
 */
static inline uint32_t
lz4_find_slot(int target_arg, uint32_t *offsets, uint32_t slots)
{
	uint32_t base, indx, limit, target;

	indx = 1;					/* -Wuninitialized */

	target = (uint32_t)target_arg;			/* Type conversion */

	/* Fast check if we consumed it all, it's a likely result. */
	if (target >= offsets[slots])
		return (slots);

	/*
	 * Figure out which slot we got to: binary search. Note the test of
	 * offset (slot + 1), that's (end-byte + 1) for slot.
	 */
	for (base = 0, limit = slots; limit != 0; limit >>= 1) {
		indx = base + (limit >> 1);
		if (target > offsets[indx + 1]) {
			base = indx + 1;
			--limit;
		}
	}

	return (indx);
}

/*
 * lz4_compress_raw --
 *	Pack records into a specified on-disk page size.
 */
static int
lz4_compress_raw(WT_COMPRESSOR *compressor, WT_SESSION *session,
    size_t page_max, int split_pct, size_t extra,
    uint8_t *src, uint32_t *offsets, uint32_t slots,
    uint8_t *dst, size_t dst_len, int final,
    size_t *result_lenp, uint32_t *result_slotsp)
{
	LZ4_PREFIX prefix;
	int lz4_len;
	uint32_t slot;
	int sourceSize, targetDestSize;

	(void)compressor;				/* Unused parameters */
	(void)session;
	(void)split_pct;
	(void)final;

	sourceSize = (int)offsets[slots];		/* Type conversion */
	targetDestSize =
	    (int)((dst_len < page_max ? dst_len : page_max) - extra);

	/* Compress, starting after the prefix bytes. */
	lz4_len = LZ4_compress_destSize((const char *)src,
	    (char *)dst + sizeof(LZ4_PREFIX), &sourceSize, targetDestSize);

	/*
	 * If compression succeeded and the compressed length is smaller than
	 * the original size, return success.
	 */
	if (lz4_len != 0) {
		/* Find the first slot we didn't compress. */
		slot = lz4_find_slot(sourceSize, offsets, slots);

		if ((size_t)lz4_len + sizeof(LZ4_PREFIX) < offsets[slot]) {
			prefix.compressed_len = (uint32_t)lz4_len;
			prefix.uncompressed_len = (uint32_t)sourceSize;
			prefix.useful_len = offsets[slot];
			prefix.unused = 0;
			memcpy(dst, &prefix, sizeof(LZ4_PREFIX));

			*result_slotsp = slot;
			*result_lenp = (size_t)lz4_len + sizeof(LZ4_PREFIX);
			return (0);
		}
	}

	*result_slotsp = 0;
	*result_lenp = 1;
	return (0);
}

/*
 * lz4_pre_size --
 *	WiredTiger LZ4 destination buffer sizing for compression.
 */
static int
lz4_pre_size(WT_COMPRESSOR *compressor, WT_SESSION *session,
    uint8_t *src, size_t src_len, size_t *result_lenp)
{
	(void)compressor;				/* Unused parameters */
	(void)session;
	(void)src;

	/*
	 * In block mode, LZ4 can use more space than the input data size, use
	 * the library calculation of that overhead (plus our overhead) to be
	 * safe.
	 */
	*result_lenp = LZ4_COMPRESSBOUND(src_len) + sizeof(LZ4_PREFIX);
	return (0);
}

/*
 * lz4_terminate --
 *	WiredTiger LZ4 compression termination.
 */
static int
lz4_terminate(WT_COMPRESSOR *compressor, WT_SESSION *session)
{
	(void)session;					/* Unused parameters */

	free(compressor);
	return (0);
}

/*
 * lz4_add_compressor --
 *	Add a LZ4 compressor.
 */
static int
lz_add_compressor(WT_CONNECTION *connection, int raw, const char *name)
{
	LZ4_COMPRESSOR *lz4_compressor;

	/*
	 * There are two almost identical LZ4 compressors: one using raw
	 * compression to target a specific block size, and one without.
	 */
	if ((lz4_compressor = calloc(1, sizeof(LZ4_COMPRESSOR))) == NULL)
		return (errno);

<<<<<<< HEAD
	/*
	 * Allocate a local compressor structure, with a WT_COMPRESSOR structure
	 * as the first field, allowing us to treat references to either type of
	 * structure as a reference to the other type.
	 *
	 * Heap memory (not static), because it can support multiple databases.
	 */
=======
>>>>>>> df5a23d3
	lz4_compressor->compressor.compress = lz4_compress;
	lz4_compressor->compressor.compress_raw = raw ? lz4_compress_raw : NULL;
	lz4_compressor->compressor.decompress = lz4_decompress;
	lz4_compressor->compressor.pre_size = lz4_pre_size;
	lz4_compressor->compressor.terminate = lz4_terminate;

	lz4_compressor->wt_api = connection->get_extension_api(connection);

	/* Load the compressor */
	return (connection->add_compressor(
	    connection, name, (WT_COMPRESSOR *)lz4_compressor, NULL));
}

int lz4_extension_init(WT_CONNECTION *, WT_CONFIG_ARG *);

/*
 * lz4_extension_init --
 *	WiredTiger LZ4 compression extension - called directly when LZ4 support
 * is built in, or via wiredtiger_extension_init when LZ4 support is included
 * via extension loading.
 */
int
lz4_extension_init(WT_CONNECTION *connection, WT_CONFIG_ARG *config)
{
	int ret;

	(void)config;    				/* Unused parameters */

	if ((ret = lz_add_compressor(connection, 1, "lz4")) != 0)
		return (ret);
	if ((ret = lz_add_compressor(connection, 0, "lz4-noraw")) != 0)
		return (ret);
	return (0);
}

/*
 * We have to remove this symbol when building as a builtin extension otherwise
 * it will conflict with other builtin libraries.
 */
#ifndef	HAVE_BUILTIN_EXTENSION_LZ4
/*
 * wiredtiger_extension_init --
 *	WiredTiger LZ4 compression extension.
 */
int
wiredtiger_extension_init(WT_CONNECTION *connection, WT_CONFIG_ARG *config)
{
	return (lz4_extension_init(connection, config));
}
#endif<|MERGE_RESOLUTION|>--- conflicted
+++ resolved
@@ -328,16 +328,6 @@
 	if ((lz4_compressor = calloc(1, sizeof(LZ4_COMPRESSOR))) == NULL)
 		return (errno);
 
-<<<<<<< HEAD
-	/*
-	 * Allocate a local compressor structure, with a WT_COMPRESSOR structure
-	 * as the first field, allowing us to treat references to either type of
-	 * structure as a reference to the other type.
-	 *
-	 * Heap memory (not static), because it can support multiple databases.
-	 */
-=======
->>>>>>> df5a23d3
 	lz4_compressor->compressor.compress = lz4_compress;
 	lz4_compressor->compressor.compress_raw = raw ? lz4_compress_raw : NULL;
 	lz4_compressor->compressor.decompress = lz4_decompress;
