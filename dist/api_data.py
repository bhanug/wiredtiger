# This file is a python script that describes the WiredTiger API.

class Error:
	def __init__(self, name, desc, long_desc=None, **flags):
		self.name = name
		self.desc = desc
		self.long_desc = long_desc
		self.flags = flags

errors = [
	Error('WT_DEADLOCK', 'conflict between concurrent operations', '''
		This error is generated when an operation cannot be completed
		due to a conflict with concurrent operations.  The operation
		should be retried.  If a transaction is in progress, it should
		be rolled back and the operation retried in a new
		transaction.'''),
	Error('WT_DUPLICATE_KEY', 'attempt to insert an existing key', '''
		This error is generated when the application attempts to insert
		a record with the same key as an existing record without the
		'overwrite' configuration to WT_SESSION::open_cursor.'''),
	Error('WT_ERROR', 'non-specific WiredTiger error', '''
		This error is generated for cases that are not covered by
		specific error returns.'''),
	Error('WT_NOTFOUND', 'cursor item not found', '''
		This error indicates a cursor operation did not find a
		record to return.  This includes search and other
		operations where no record matched the cursor's search
		key such as WT_CURSOR::update or WT_CURSOR::remove.'''),
	Error('WT_RESTART', 'restart the operation (internal)', undoc=True),
]

class Method:
	def __init__(self, config, **flags):
		self.config = config
		self.flags = flags

class Config:
	def __init__(self, name, default, desc, **flags):
		self.name = name
		self.default = default
		self.desc = desc
		self.flags = flags

	def __cmp__(self, other):
		return cmp(self.name, other.name)

# All schema objects can have column names (optional for simple tables).
column_meta = [
	Config('columns', '', r'''
		list of the column names.  Comma-separated list of the form
		<code>(column[,...])</code>.  For tables, the number of entries
		must match the total number of values in \c key_format and \c
		value_format.  For colgroups and indices, all column names must
		appear in the list of columns for the table''',
		type='list'),
]

filename_meta = [
	Config('filename', '', r'''
		override the default filename derived from the object name'''),
]

format_meta = column_meta + [
	Config('key_format', 'u', r'''
		the format of the data packed into key items.  See @ref
		schema_format_types for details.  By default, the key_format is
		\c 'u' and applications use WT_ITEM structures to manipulate
		raw byte arrays. By default, records are stored in row-store
		files: keys of type \c 'r' are record numbers and records
		referenced by record number are stored in column-store files''',
		type='format'),
	Config('value_format', 'u', r'''
		the format of the data packed into value items.  See @ref
		schema_format_types for details.  By default, the value_format
		is \c 'u' and applications use a WT_ITEM structure to
		manipulate raw byte arrays. Value items of type 't' are
		bitfields, and when configured with record number type keys,
		will be stored using a fixed-length store''',
		type='format'),
]

lsm_config = [
	Config('lsm_chunk_size', '2MB', r'''
		the maximum size of the in-memory chunk of an LSM tree''',
		min='512K',max='500MB'),
	Config('lsm_bloom_hash_count', '4', r'''
		the number of hash values per item used for LSM bloom filters.''',
		min='2',max='100'),
	Config('lsm_bloom_bit_count', '8', r'''
		the number of bits used per item for LSM bloom filters.''',
		min='2',max='1000'),
]

# Per-file configuration
file_config = format_meta + lsm_config + [
	Config('allocation_size', '512B', r'''
		the file unit allocation size, in bytes, must a power-of-two;
		smaller values decrease the file space required by overflow
		items, and the default value of 512B is a good choice absent
		requirements from the operating system or storage device''',
		min='512B', max='128MB'),
	Config('block_compressor', '', r'''
		configure a compressor for file blocks.  Permitted values are
		empty (off) or \c "bzip2", \c "snappy" or custom compression
		engine \c "name" created with WT_CONNECTION::add_compressor.
		See @ref compression for more information'''),
	Config('cache_resident', 'false', r'''
		do not ever evict the object's pages; see @ref
		tuning_cache_resident for more information''',
		type='boolean'),
	Config('checksum', 'true', r'''
		configure file block checksums; if false, the block
		manager is free to not write or check block checksums.
		This can increase performance in applications where
		compression provides checksum functionality or read-only
		applications where blocks require no verification''',
		type='boolean'),
	Config('collator', '', r'''
		configure custom collation for keys.  Value must be a collator
		name created with WT_CONNECTION::add_collator'''),
	Config('dictionary', '0', r'''
		the number of entries maintained in the Btree row-store leaf
		page value dictionary; see @ref file_formats_compression for
		more information''',
		min='0'),
	Config('huffman_key', '', r'''
		configure Huffman encoding for keys.  Permitted values
		are empty (off), \c "english", \c "utf8<file>" or \c
		"utf16<file>".  See @ref huffman for more information'''),
	Config('huffman_value', '', r'''
		configure Huffman encoding for values.  Permitted values
		are empty (off), \c "english", \c "utf8<file>" or \c
		"utf16<file>".  See @ref huffman for more information'''),
	Config('internal_key_truncate', 'true', r'''
		configure internal key truncation, discarding unnecessary
		trailing bytes on internal keys (ignored for custom
		collators)''',
		type='boolean'),
	Config('internal_page_max', '2KB', r'''
		the maximum page size for internal nodes, in bytes; the size
		must be a multiple of the allocation size and is significant
		for applications wanting to avoid excessive L2 cache misses
		while searching the tree''',
		min='512B', max='512MB'),
	Config('internal_item_max', '0', r'''
		the maximum key size stored on internal nodes, in bytes.  If
		zero, a maximum is calculated to permit at least 8 keys per
		internal page''',
		min=0),
	Config('key_gap', '10', r'''
		the maximum gap between instantiated keys in a Btree leaf page,
		constraining the number of keys processed to instantiate a
		random Btree leaf page key''',
		min='0'),
	Config('leaf_page_max', '1MB', r'''
		the maximum page size for leaf nodes, in bytes; the size must
		be a multiple of the allocation size, and is significant for
		applications wanting to maximize sequential data transfer from
		a storage device''',
		min='512B', max='512MB'),
	Config('leaf_item_max', '0', r'''
		the maximum key or value size stored on leaf nodes, in bytes.
		If zero, a size is calculated to permit at least 8 items
		(values or row store keys) per leaf page''',
		min=0),
	Config('prefix_compression', 'true', r'''
		configure row-store format key prefix compression''',
		type='boolean'),
	Config('split_pct', '75', r'''
		the Btree page split size as a percentage of the maximum Btree
		page size, that is, when a Btree page is split, it will be
		split into smaller pages, where each page is the specified
		percentage of the maximum Btree page size''',
		min='25', max='100'),
	Config('type', 'btree', r'''
		the file type''',
		choices=['btree']),
]

# File metadata, including both configurable and non-configurable (internal)
file_meta = file_config + [
	Config('checkpoint', '', r'''
		the file checkpoint entries'''),
	Config('version', '(major=0,minor=0)', r'''
		the file version'''),
]

table_only_meta = [
	Config('colgroups', '', r'''
		comma-separated list of names of column groups.  Each column
		group is stored separately, keyed by the primary key of the
		table.  If no column groups are specified, all columns are
		stored together in a single file.  All value columns in the
		table must appear in at least one column group.  Each column
		group must be created with a separate call to
		WT_SESSION::create''', type='list'),
]

colgroup_meta = column_meta + filename_meta

index_meta = column_meta + format_meta + filename_meta

table_meta = format_meta + table_only_meta

# Connection runtime config, shared by conn.reconfigure and wiredtiger_open
connection_runtime_config = [
	Config('cache_size', '100MB', r'''
		maximum heap memory to allocate for the cache''',
		min='1MB', max='10TB'),
	Config('error_prefix', '', r'''
		prefix string for error messages'''),
	Config('eviction_target', '80', r'''
		continue evicting until the cache becomes less full than this
		(as a percentage).  Must be less than \c eviction_trigger''',
		min=10, max=99),
	Config('eviction_trigger', '95', r'''
		trigger eviction when the cache becomes this full (as a
		percentage)''',
		min=10, max=99),
	Config('verbose', '', r'''
		enable messages for various events.  Options are given as a
		list, such as <code>"verbose=[evictserver,read]"</code>''',
		type='list', choices=[
		    'block',
		    'ckpt',
		    'evict',
		    'evictserver',
		    'fileops',
		    'hazard',
		    'lsm',
		    'mutex',
		    'read',
		    'readserver',
		    'reconcile',
		    'salvage',
		    'verify',
		    'write']),
]

session_config = [
	Config('isolation', 'read-committed', r'''
		the default isolation level for operations in this session''',
		choices=['read-uncommitted', 'read-committed', 'snapshot']),
]

methods = {
'file.meta' : Method(file_meta),

'colgroup.meta' : Method(colgroup_meta),

'index.meta' : Method(index_meta),

'table.meta' : Method(table_meta),

'cursor.close' : Method([]),

'session.close' : Method([]),

'session.create' : Method(table_meta + file_config + filename_meta + [
	Config('exclusive', 'false', r'''
		fail if the object exists.  When false (the default), if the
		object exists, check that its settings match the specified
		configuration''',
		type='boolean'),
]),

'session.drop' : Method([
	Config('force', 'false', r'''
		return success if the object does not exist''',
		type='boolean'),
	]),

'session.dumpfile' : Method([]),
'session.log_printf' : Method([]),

'session.open_cursor' : Method([
	Config('append', 'false', r'''
		append the value as a new record, creating a new record
		number key; valid only for cursors with record number keys''',
		type='boolean'),
	Config('bulk', 'false', r'''
<<<<<<< HEAD
		configure the cursor for bulk loads, a fast load path
		that may only be used for just created objects.  Cursors
		configured for bulk load only support the
		WT_CURSOR::insert and WT_CURSOR::close methods''',
=======
		configure the cursor for bulk loads; bulk-load is a fast
		load path for newly created objects and only newly
		created objects may be bulk-loaded.  Cursors configured
		for bulk load only support the WT_CURSOR::insert and
		WT_CURSOR::close methods''',
>>>>>>> 56dc7c29
		type='boolean'),
	Config('checkpoint', '', r'''
		the name of a checkpoint to open (the reserved name
		"WiredTigerCheckpoint" opens the most recent internal
		checkpoint taken for the object).  The cursor does not
		support data modification'''),
	Config('dump', '', r'''
		configure the cursor for dump format inputs and outputs:
		"hex" selects a simple hexadecimal format, "print"
		selects a format where only non-printing characters are
		hexadecimal encoded.  The cursor dump format is compatible
		with the @ref util_dump and @ref util_load commands''',
		choices=['hex', 'print']),
	Config('next_random', 'false', r'''
		configure the cursor to return a pseudo-random record from
		the object; valid only for row-store cursors.  Cursors
		configured with next_random only support the WT_CURSOR::next
		and WT_CURSOR::close methods.  See @ref cursor_random for
		details''',
		type='boolean'),
	Config('no_cache', 'false', r'''
		do not cache pages from the underlying object.  The cursor
		does not support data modification''',
		type='boolean'),
	Config('overwrite', 'false', r'''
		change the behavior of the cursor's insert method to overwrite
		previously existing values''',
		type='boolean'),
	Config('raw', 'false', r'''
		ignore the encodings for the key and value, manage data as if
		the formats were \c "u".  See @ref cursor_raw for details''',
		type='boolean'),
	Config('statistics', 'false', r'''
		configure the cursor for statistics''',
		type='boolean'),
	Config('statistics_clear', 'false', r'''
		reset statistics counters when the cursor is closed; valid
		only for statistics cursors''',
		type='boolean'),
	Config('target', '', r'''
		if non-empty, backup the list of objects; valid only for a
		backup data source''',
		type='list'),
]),

'session.rename' : Method([]),
'session.salvage' : Method([
	Config('force', 'false', r'''
		force salvage even of files that do not appear to be WiredTiger
		files''',
		type='boolean'),
]),
'session.truncate' : Method([]),
'session.upgrade' : Method([]),
'session.verify' : Method([]),

'session.begin_transaction' : Method([
	Config('isolation', '', r'''
		the isolation level for this transaction; defaults to the
		session's isolation level''',
		choices=['read-uncommitted', 'read-committed', 'snapshot']),
	Config('name', '', r'''
		name of the transaction for tracing and debugging'''),
	Config('priority', 0, r'''
		priority of the transaction for resolving conflicts.
		Transactions with higher values are less likely to abort''',
		min='-100', max='100'),
	Config('sync', 'full', r'''
		how to sync log records when the transaction commits''',
		choices=['full', 'flush', 'write', 'none']),
]),

'session.commit_transaction' : Method([]),
'session.rollback_transaction' : Method([]),

'session.checkpoint' : Method([
	Config('drop', '', r'''
		specify a list of checkpoints to drop.
		The list may additionally contain one of the following keys:
		\c "from=all" to drop all checkpoints,
		\c "from=<checkpoint>" to drop all checkpoints after and
		including the named checkpoint, or
		\c "to=<checkpoint>" to drop all checkpoints before and
		including the named checkpoint.  Checkpoints cannot be
		dropped while a hot backup is in progress or if open in
		a cursor''', type='list'),
	Config('name', '', r'''
		if non-empty, specify a name for the checkpoint'''),
	Config('target', '', r'''
		if non-empty, checkpoint the list of objects''', type='list'),
]),

'connection.add_collator' : Method([]),
'connection.add_compressor' : Method([]),
'connection.add_data_source' : Method([]),
'connection.add_extractor' : Method([]),
'connection.close' : Method([]),
'connection.reconfigure' : Method(connection_runtime_config),

'connection.load_extension' : Method([
	Config('entry', 'wiredtiger_extension_init', r'''
		the entry point of the extension'''),
	Config('prefix', '', r'''
		a prefix for all names registered by this extension (e.g., to
		make namespaces distinct or during upgrades'''),
]),

'connection.open_session' : Method(session_config),

'session.reconfigure' : Method(session_config),

'wiredtiger_open' : Method(connection_runtime_config + [
	Config('buffer_alignment', '-1', r'''
		in-memory alignment (in bytes) for buffers used for I/O.  By
		default, a platform-specific alignment value is used (512 bytes
		on Linux systems, zero elsewhere)''',
		min='-1', max='1MB'),
	Config('create', 'false', r'''
		create the database if it does not exist''',
		type='boolean'),
	Config('direct_io', '', r'''
		Use \c O_DIRECT to access files.  Options are given as a
		list, such as <code>"direct_io=[data]"</code>''',
		type='list', choices=['data', 'log']),
	Config('extensions', '', r'''
		list of extensions to load.  Optional values are passed as the
		\c config parameter to WT_CONNECTION::load_extension.  Complex
		paths may need quoting, for example,
		<code>extensions=("/path/to/ext.so"="entry=my_entry")</code>''',
		type='list'),
	Config('hazard_max', '30', r'''
		number of simultaneous hazard references per session handle''',
		min='15'),
	Config('logging', 'false', r'''
		enable logging''',
		type='boolean'),
	Config('multiprocess', 'false', r'''
		permit sharing between processes (will automatically start an
		RPC server for primary processes and use RPC for secondary
		processes). <b>Not yet supported in WiredTiger</b>''',
		type='boolean'),
	Config('session_max', '50', r'''
		maximum expected number of sessions (including server
		threads)''',
		min='1'),
	Config('sync', 'true', r'''
		flush files to stable storage when closing or writing
		checkpoints''',
		type='boolean'),
	Config('transactional', 'true', r'''
		support transactional semantics''',
		type='boolean'),
	Config('use_environment_priv', 'false', r'''
		use the \c WIREDTIGER_CONFIG and \c WIREDTIGER_HOME environment
		variables regardless of whether or not the process is running
		with special privileges.  See @ref home for more information''',
		type='boolean'),
]),
}

flags = {
###################################################
# Internal routine flag declarations
###################################################
	'direct_io' : [ 'DIRECTIO_DATA', 'DIRECTIO_LOG' ],
	'page_free' : [ 'PAGE_FREE_IGNORE_DISK' ],
	'rec_evict' : [ 'REC_SINGLE' ],
	'verbose' : [
		'VERB_block',
		'VERB_ckpt',
		'VERB_evict',
		'VERB_evictserver',
		'VERB_fileops',
		'VERB_lsm',
		'VERB_hazard',
		'VERB_mutex',
		'VERB_read',
		'VERB_readserver',
		'VERB_reconcile',
		'VERB_salvage',
		'VERB_verify',
		'VERB_write'
	],

###################################################
# Structure flag declarations
###################################################
	'conn' : [
		'CONN_NOSYNC',
		'CONN_TRANSACTIONAL',
		'SERVER_RUN'
	],
	'session' : [
		'SESSION_SCHEMA_LOCKED',
		'SESSION_INTERNAL',
		'SESSION_SALVAGE_QUIET_ERR'
	],
}<|MERGE_RESOLUTION|>--- conflicted
+++ resolved
@@ -279,18 +279,10 @@
 		number key; valid only for cursors with record number keys''',
 		type='boolean'),
 	Config('bulk', 'false', r'''
-<<<<<<< HEAD
 		configure the cursor for bulk loads, a fast load path
-		that may only be used for just created objects.  Cursors
-		configured for bulk load only support the
-		WT_CURSOR::insert and WT_CURSOR::close methods''',
-=======
-		configure the cursor for bulk loads; bulk-load is a fast
-		load path for newly created objects and only newly
-		created objects may be bulk-loaded.  Cursors configured
-		for bulk load only support the WT_CURSOR::insert and
-		WT_CURSOR::close methods''',
->>>>>>> 56dc7c29
+		that may only be used for newly created objects. Cursors
+		configured for bulk load only support the WT_CURSOR::insert
+		and WT_CURSOR::close methods''',
 		type='boolean'),
 	Config('checkpoint', '', r'''
 		the name of a checkpoint to open (the reserved name
