/*-
 * Copyright (c) 2014-2016 MongoDB, Inc.
 * Copyright (c) 2008-2014 WiredTiger, Inc.
 *	All rights reserved.
 *
 * See the file LICENSE for redistribution information.
 */

#include "wt_internal.h"

static int __session_checkpoint(WT_SESSION *, const char *);
static int __session_snapshot(WT_SESSION *, const char *);
static int __session_rollback_transaction(WT_SESSION *, const char *);

/*
 * __wt_session_reset_cursors --
 *	Reset all open cursors.
 */
int
__wt_session_reset_cursors(WT_SESSION_IMPL *session, bool free_buffers)
{
	WT_CURSOR *cursor;
	WT_DECL_RET;

	TAILQ_FOREACH(cursor, &session->cursors, q) {
		/* Stop when there are no positioned cursors. */
		if (session->ncursors == 0)
			break;
		WT_TRET(cursor->reset(cursor));
		/* Optionally, free the cursor buffers */
		if (free_buffers) {
			__wt_buf_free(session, &cursor->key);
			__wt_buf_free(session, &cursor->value);
		}
	}

	WT_ASSERT(session, session->ncursors == 0);
	return (ret);
}

/*
 * __wt_session_copy_values --
 *	Copy values into all positioned cursors, so that they don't keep
 *	transaction IDs pinned.
 */
int
__wt_session_copy_values(WT_SESSION_IMPL *session)
{
	WT_CURSOR *cursor;
	WT_DECL_RET;

	TAILQ_FOREACH(cursor, &session->cursors, q)
		if (F_ISSET(cursor, WT_CURSTD_VALUE_INT)) {
			F_CLR(cursor, WT_CURSTD_VALUE_INT);
			WT_RET(__wt_buf_set(session, &cursor->value,
			    cursor->value.data, cursor->value.size));
			F_SET(cursor, WT_CURSTD_VALUE_EXT);
		}

	return (ret);
}

/*
 * __wt_session_release_resources --
 *	Release common session resources.
 */
int
__wt_session_release_resources(WT_SESSION_IMPL *session)
{
	WT_DECL_RET;

	/* Block manager cleanup */
	if (session->block_manager_cleanup != NULL)
		WT_TRET(session->block_manager_cleanup(session));

	/* Reconciliation cleanup */
	if (session->reconcile_cleanup != NULL)
		WT_TRET(session->reconcile_cleanup(session));

	/*
	 * Discard scratch buffers, error memory; last, just in case a cleanup
	 * routine uses scratch buffers.
	 */
	__wt_scr_discard(session);
	__wt_buf_free(session, &session->err);

	return (ret);
}

/*
 * __session_clear --
 *	Clear a session structure.
 */
static void
__session_clear(WT_SESSION_IMPL *session)
{
	/*
	 * There's no serialization support around the review of the hazard
	 * array, which means threads checking for hazard pointers first check
	 * the active field (which may be 0) and then use the hazard pointer
	 * (which cannot be NULL).
	 *
	 * Additionally, the session structure can include information that
	 * persists past the session's end-of-life, stored as part of page
	 * splits.
	 *
	 * For these reasons, be careful when clearing the session structure.
	 */
	memset(session, 0, WT_SESSION_CLEAR_SIZE(session));
	session->hazard_size = 0;
	session->nhazard = 0;
	WT_INIT_LSN(&session->bg_sync_lsn);
}

/*
 * __session_close --
 *	WT_SESSION->close method.
 */
static int
__session_close(WT_SESSION *wt_session, const char *config)
{
	WT_CONNECTION_IMPL *conn;
	WT_CURSOR *cursor;
	WT_DECL_RET;
	WT_SESSION_IMPL *session;

	conn = (WT_CONNECTION_IMPL *)wt_session->connection;
	session = (WT_SESSION_IMPL *)wt_session;

	SESSION_API_CALL(session, close, config, cfg);
	WT_UNUSED(cfg);

	/* Rollback any active transaction. */
	if (F_ISSET(&session->txn, WT_TXN_RUNNING))
		WT_TRET(__session_rollback_transaction(wt_session, NULL));

	/*
	 * Also release any pinned transaction ID from a non-transactional
	 * operation.
	 */
	if (conn->txn_global.states != NULL)
		__wt_txn_release_snapshot(session);

	/* Close all open cursors. */
	while ((cursor = TAILQ_FIRST(&session->cursors)) != NULL) {
		/*
		 * Notify the user that we are closing the cursor handle
		 * via the registered close callback.
		 */
		if (session->event_handler->handle_close != NULL &&
		    !WT_STREQ(cursor->internal_uri, WT_LAS_URI))
			WT_TRET(session->event_handler->handle_close(
			    session->event_handler, wt_session, cursor));
		WT_TRET(cursor->close(cursor));
	}

	WT_ASSERT(session, session->ncursors == 0);

	/* Discard cached handles. */
	__wt_session_close_cache(session);

	/* Close all tables. */
	WT_TRET(__wt_schema_close_tables(session));

	/* Confirm we're not holding any hazard pointers. */
	__wt_hazard_close(session);

	/* Discard metadata tracking. */
	__wt_meta_track_discard(session);

	/* Free transaction information. */
	__wt_txn_destroy(session);

	/* Release common session resources. */
	WT_TRET(__wt_session_release_resources(session));

	/* Destroy the thread's mutex. */
	WT_TRET(__wt_cond_destroy(session, &session->cond));

	/* The API lock protects opening and closing of sessions. */
	__wt_spin_lock(session, &conn->api_lock);

	/* Decrement the count of open sessions. */
	WT_STAT_FAST_CONN_DECR(session, session_open);

	/*
	 * Sessions are re-used, clear the structure: the clear sets the active
	 * field to 0, which will exclude the hazard array from review by the
	 * eviction thread. Because some session fields are accessed by other
	 * threads, the structure must be cleared carefully.
	 *
	 * We don't need to publish here, because regardless of the active field
	 * being non-zero, the hazard pointer is always valid.
	 */
	__session_clear(session);
	session = conn->default_session;

	/*
	 * Decrement the count of active sessions if that's possible: a session
	 * being closed may or may not be at the end of the array, step toward
	 * the beginning of the array until we reach an active session.
	 */
	while (conn->sessions[conn->session_cnt - 1].active == 0)
		if (--conn->session_cnt == 0)
			break;

	__wt_spin_unlock(session, &conn->api_lock);

	/* We no longer have a session, don't try to update it. */
	session = NULL;

err:	API_END_RET_NOTFOUND_MAP(session, ret);
}

/*
 * __session_reconfigure --
 *	WT_SESSION->reconfigure method.
 */
static int
__session_reconfigure(WT_SESSION *wt_session, const char *config)
{
	WT_CONFIG_ITEM cval;
	WT_DECL_RET;
	WT_SESSION_IMPL *session;

	session = (WT_SESSION_IMPL *)wt_session;
	SESSION_API_CALL(session, reconfigure, config, cfg);

	if (F_ISSET(&session->txn, WT_TXN_RUNNING))
		WT_ERR_MSG(session, EINVAL, "transaction in progress");

	WT_TRET(__wt_session_reset_cursors(session, false));

	WT_ERR(__wt_config_gets_def(session, cfg, "isolation", 0, &cval));
	if (cval.len != 0)
		session->isolation = session->txn.isolation =
		    WT_STRING_MATCH("snapshot", cval.str, cval.len) ?
		    WT_ISO_SNAPSHOT :
		    WT_STRING_MATCH("read-uncommitted", cval.str, cval.len) ?
		    WT_ISO_READ_UNCOMMITTED : WT_ISO_READ_COMMITTED;

err:	API_END_RET_NOTFOUND_MAP(session, ret);
}

/*
 * __session_open_cursor_int --
 *	Internal version of WT_SESSION::open_cursor, with second cursor arg.
 */
static int
__session_open_cursor_int(WT_SESSION_IMPL *session, const char *uri,
    WT_CURSOR *owner, WT_CURSOR *other, const char *cfg[], WT_CURSOR **cursorp)
{
	WT_COLGROUP *colgroup;
	WT_DATA_SOURCE *dsrc;
	WT_DECL_RET;

	*cursorp = NULL;

	/*
	 * Open specific cursor types we know about, or call the generic data
	 * source open function.
	 *
	 * Unwind a set of string comparisons into a switch statement hoping
	 * the compiler can make it fast, but list the common choices first
	 * instead of sorting so if/else patterns are still fast.
	 */
	switch (uri[0]) {
	/*
	 * Common cursor types.
	 */
	case 't':
		if (WT_PREFIX_MATCH(uri, "table:"))
			WT_RET(__wt_curtable_open(
			    session, uri, owner, cfg, cursorp));
		break;
	case 'c':
		if (WT_PREFIX_MATCH(uri, "colgroup:")) {
			/*
			 * Column groups are a special case: open a cursor on
			 * the underlying data source.
			 */
			WT_RET(__wt_schema_get_colgroup(
			    session, uri, false, NULL, &colgroup));
			WT_RET(__wt_open_cursor(
			    session, colgroup->source, owner, cfg, cursorp));
		} else if (WT_PREFIX_MATCH(uri, "config:"))
			WT_RET(__wt_curconfig_open(
			    session, uri, cfg, cursorp));
		break;
	case 'i':
		if (WT_PREFIX_MATCH(uri, "index:"))
			WT_RET(__wt_curindex_open(
			    session, uri, owner, cfg, cursorp));
		break;
	case 'j':
		if (WT_PREFIX_MATCH(uri, "join:"))
			WT_RET(__wt_curjoin_open(
			    session, uri, owner, cfg, cursorp));
		break;
	case 'l':
		if (WT_PREFIX_MATCH(uri, "lsm:"))
			WT_RET(__wt_clsm_open(
			    session, uri, owner, cfg, cursorp));
		else if (WT_PREFIX_MATCH(uri, "log:"))
			WT_RET(__wt_curlog_open(session, uri, cfg, cursorp));
		break;

	/*
	 * Less common cursor types.
	 */
	case 'f':
		if (WT_PREFIX_MATCH(uri, "file:"))
			WT_RET(__wt_curfile_open(
			    session, uri, owner, cfg, cursorp));
		break;
	case 'm':
		if (WT_PREFIX_MATCH(uri, WT_METADATA_URI))
			WT_RET(__wt_curmetadata_open(
			    session, uri, owner, cfg, cursorp));
		break;
	case 'b':
		if (WT_PREFIX_MATCH(uri, "backup:"))
			WT_RET(__wt_curbackup_open(
			    session, uri, cfg, cursorp));
		break;
	case 's':
		if (WT_PREFIX_MATCH(uri, "statistics:"))
			WT_RET(__wt_curstat_open(session, uri, other, cfg,
			    cursorp));
		break;
	default:
		break;
	}

	if (*cursorp == NULL &&
	    (dsrc = __wt_schema_get_source(session, uri)) != NULL)
		WT_RET(dsrc->open_cursor == NULL ?
		    __wt_object_unsupported(session, uri) :
		    __wt_curds_open(session, uri, owner, cfg, dsrc, cursorp));

	if (*cursorp == NULL)
		return (__wt_bad_object_type(session, uri));

	/*
	 * When opening simple tables, the table code calls this function on the
	 * underlying data source, in which case the application's URI has been
	 * copied.
	 */
	if ((*cursorp)->uri == NULL &&
	    (ret = __wt_strdup(session, uri, &(*cursorp)->uri)) != 0) {
		WT_TRET((*cursorp)->close(*cursorp));
		*cursorp = NULL;
	}

	return (ret);
}

/*
 * __wt_open_cursor --
 *	Internal version of WT_SESSION::open_cursor.
 */
int
__wt_open_cursor(WT_SESSION_IMPL *session,
    const char *uri, WT_CURSOR *owner, const char *cfg[], WT_CURSOR **cursorp)
{
	return (__session_open_cursor_int(session, uri, owner, NULL, cfg,
	    cursorp));
}

/*
 * __session_open_cursor --
 *	WT_SESSION->open_cursor method.
 */
static int
__session_open_cursor(WT_SESSION *wt_session,
    const char *uri, WT_CURSOR *to_dup, const char *config, WT_CURSOR **cursorp)
{
	WT_CURSOR *cursor;
	WT_DECL_RET;
	WT_SESSION_IMPL *session;
	bool statjoin;

	cursor = *cursorp = NULL;

	session = (WT_SESSION_IMPL *)wt_session;
	SESSION_API_CALL(session, open_cursor, config, cfg);

	statjoin = (to_dup != NULL && uri != NULL &&
	    WT_STREQ(uri, "statistics:join"));
	if ((to_dup == NULL && uri == NULL) ||
	    (to_dup != NULL && uri != NULL && !statjoin))
		WT_ERR_MSG(session, EINVAL,
		    "should be passed either a URI or a cursor to duplicate, "
		    "but not both");

	if (to_dup != NULL && !statjoin) {
		uri = to_dup->uri;
		if (!WT_PREFIX_MATCH(uri, "colgroup:") &&
		    !WT_PREFIX_MATCH(uri, "index:") &&
		    !WT_PREFIX_MATCH(uri, "file:") &&
		    !WT_PREFIX_MATCH(uri, "lsm:") &&
		    !WT_PREFIX_MATCH(uri, WT_METADATA_URI) &&
		    !WT_PREFIX_MATCH(uri, "table:") &&
		    __wt_schema_get_source(session, uri) == NULL)
			WT_ERR(__wt_bad_object_type(session, uri));
	}

	WT_ERR(__session_open_cursor_int(session, uri, NULL,
	    statjoin ? to_dup : NULL, cfg, &cursor));
	if (to_dup != NULL && !statjoin)
		WT_ERR(__wt_cursor_dup_position(to_dup, cursor));

	*cursorp = cursor;

	if (0) {
err:		if (cursor != NULL)
			WT_TRET(cursor->close(cursor));
	}

	/*
	 * Opening a cursor on a non-existent data source will set ret to
	 * either of ENOENT or WT_NOTFOUND at this point.  However,
	 * applications may reasonably do this inside a transaction to check
	 * for the existence of a table or index.
	 *
	 * Prefer WT_NOTFOUND here: that does not force running transactions to
	 * roll back.  It will be mapped back to ENOENT.
	 */
	if (ret == ENOENT)
		ret = WT_NOTFOUND;

	API_END_RET_NOTFOUND_MAP(session, ret);
}

/*
 * __wt_session_create --
 *	Internal version of WT_SESSION::create.
 */
int
__wt_session_create(
    WT_SESSION_IMPL *session, const char *uri, const char *config)
{
	WT_DECL_RET;

	WT_WITH_SCHEMA_LOCK(session, ret,
	    WT_WITH_TABLE_LOCK(session, ret,
		ret = __wt_schema_create(session, uri, config)));
	return (ret);
}

/*
 * __session_create --
 *	WT_SESSION->create method.
 */
static int
__session_create(WT_SESSION *wt_session, const char *uri, const char *config)
{
	WT_CONFIG_ITEM cval;
	WT_DECL_RET;
	WT_SESSION_IMPL *session;

	session = (WT_SESSION_IMPL *)wt_session;
	SESSION_API_CALL(session, create, config, cfg);
	WT_UNUSED(cfg);

	/* Disallow objects in the WiredTiger name space. */
	WT_ERR(__wt_str_name_check(session, uri));

	/*
	 * Type configuration only applies to tables, column groups and indexes.
	 * We don't want applications to attempt to layer LSM on top of their
	 * extended data-sources, and the fact we allow LSM as a valid URI is an
	 * invitation to that mistake: nip it in the bud.
	 */
	if (!WT_PREFIX_MATCH(uri, "colgroup:") &&
	    !WT_PREFIX_MATCH(uri, "index:") &&
	    !WT_PREFIX_MATCH(uri, "table:")) {
		/*
		 * We can't disallow type entirely, a configuration string might
		 * innocently include it, for example, a dump/load pair.  If the
		 * URI type prefix and the type are the same, let it go.
		 */
		if ((ret =
		    __wt_config_getones(session, config, "type", &cval)) == 0 &&
		    (strncmp(uri, cval.str, cval.len) != 0 ||
		    uri[cval.len] != ':'))
			WT_ERR_MSG(session, EINVAL,
			    "%s: unsupported type configuration", uri);
		WT_ERR_NOTFOUND_OK(ret);
	}

	ret = __wt_session_create(session, uri, config);

err:	API_END_RET_NOTFOUND_MAP(session, ret);
}

/*
 * __session_log_flush --
 *	WT_SESSION->log_flush method.
 */
static int
__session_log_flush(WT_SESSION *wt_session, const char *config)
{
	WT_CONFIG_ITEM cval;
	WT_CONNECTION_IMPL *conn;
	WT_DECL_RET;
	WT_SESSION_IMPL *session;
	uint32_t flags;

	session = (WT_SESSION_IMPL *)wt_session;
	SESSION_API_CALL(session, log_flush, config, cfg);
	WT_STAT_FAST_CONN_INCR(session, log_flush);

	conn = S2C(session);
	flags = 0;
	/*
	 * If logging is not enabled there is nothing to do.
	 */
	if (!FLD_ISSET(conn->log_flags, WT_CONN_LOG_ENABLED))
		WT_ERR_MSG(session, EINVAL, "logging not enabled");

	WT_ERR(__wt_config_gets_def(session, cfg, "sync", 0, &cval));
	if (WT_STRING_MATCH("background", cval.str, cval.len))
		flags = WT_LOG_BACKGROUND;
	else if (WT_STRING_MATCH("off", cval.str, cval.len))
		flags = WT_LOG_FLUSH;
	else if (WT_STRING_MATCH("on", cval.str, cval.len))
		flags = WT_LOG_FSYNC;
	ret = __wt_log_flush(session, flags);

err:	API_END_RET(session, ret);
}

/*
 * __session_log_printf --
 *	WT_SESSION->log_printf method.
 */
static int
__session_log_printf(WT_SESSION *wt_session, const char *fmt, ...)
    WT_GCC_FUNC_ATTRIBUTE((format (printf, 2, 3)))
{
	WT_SESSION_IMPL *session;
	WT_DECL_RET;
	va_list ap;

	session = (WT_SESSION_IMPL *)wt_session;
	SESSION_API_CALL_NOCONF(session, log_printf);

	va_start(ap, fmt);
	ret = __wt_log_vprintf(session, fmt, ap);
	va_end(ap);

err:	API_END_RET(session, ret);
}

/*
 * __session_rebalance --
 *	WT_SESSION->rebalance method.
 */
static int
__session_rebalance(WT_SESSION *wt_session, const char *uri, const char *config)
{
	WT_DECL_RET;
	WT_SESSION_IMPL *session;

	session = (WT_SESSION_IMPL *)wt_session;

	SESSION_API_CALL(session, rebalance, config, cfg);

	if (F_ISSET(S2C(session), WT_CONN_IN_MEMORY))
		WT_ERR(ENOTSUP);

	/* Block out checkpoints to avoid spurious EBUSY errors. */
	WT_WITH_CHECKPOINT_LOCK(session, ret,
	    WT_WITH_SCHEMA_LOCK(session, ret,
		ret = __wt_schema_worker(session, uri, __wt_bt_rebalance,
		NULL, cfg, WT_DHANDLE_EXCLUSIVE | WT_BTREE_REBALANCE)));

err:	API_END_RET_NOTFOUND_MAP(session, ret);
}

/*
 * __session_rename --
 *	WT_SESSION->rename method.
 */
static int
__session_rename(WT_SESSION *wt_session,
    const char *uri, const char *newuri, const char *config)
{
	WT_DECL_RET;
	WT_SESSION_IMPL *session;

	session = (WT_SESSION_IMPL *)wt_session;
	SESSION_API_CALL(session, rename, config, cfg);

	/* Disallow objects in the WiredTiger name space. */
	WT_ERR(__wt_str_name_check(session, uri));
	WT_ERR(__wt_str_name_check(session, newuri));

	WT_WITH_SCHEMA_LOCK(session, ret,
	    WT_WITH_TABLE_LOCK(session, ret,
		ret = __wt_schema_rename(session, uri, newuri, cfg)));

err:	API_END_RET_NOTFOUND_MAP(session, ret);
}

/*
 * __session_reset --
 *	WT_SESSION->reset method.
 */
static int
__session_reset(WT_SESSION *wt_session)
{
	WT_DECL_RET;
	WT_SESSION_IMPL *session;

	session = (WT_SESSION_IMPL *)wt_session;

	SESSION_API_CALL_NOCONF(session, reset);

	if (F_ISSET(&session->txn, WT_TXN_RUNNING))
		WT_ERR_MSG(session, EINVAL, "transaction in progress");

	WT_TRET(__wt_session_reset_cursors(session, true));

	/* Release common session resources. */
	WT_TRET(__wt_session_release_resources(session));

err:	API_END_RET_NOTFOUND_MAP(session, ret);
}

/*
 * __wt_session_drop --
 *	Internal version of WT_SESSION::drop.
 */
int
__wt_session_drop(WT_SESSION_IMPL *session, const char *uri, const char *cfg[])
{
	WT_DECL_RET;
	WT_CONFIG_ITEM cval;
	bool lock_wait;

	WT_RET(__wt_config_gets_def(session, cfg, "lock_wait", 1, &cval));
	lock_wait = cval.val != 0 || F_ISSET(session, WT_SESSION_LOCK_NO_WAIT);

	if (!lock_wait)
		F_SET(session, WT_SESSION_LOCK_NO_WAIT);

	WT_WITH_SCHEMA_LOCK(session, ret,
	    WT_WITH_TABLE_LOCK(session, ret,
		ret = __wt_schema_drop(session, uri, cfg)));

	if (!lock_wait)
		F_CLR(session, WT_SESSION_LOCK_NO_WAIT);

	return (ret);
}

/*
 * __session_drop --
 *	WT_SESSION->drop method.
 */
static int
__session_drop(WT_SESSION *wt_session, const char *uri, const char *config)
{
	WT_DECL_RET;
	WT_SESSION_IMPL *session;

	session = (WT_SESSION_IMPL *)wt_session;
	SESSION_API_CALL(session, drop, config, cfg);

	/* Disallow objects in the WiredTiger name space. */
	WT_ERR(__wt_str_name_check(session, uri));

	ret = __wt_session_drop(session, uri, cfg);

err:	/* Note: drop operations cannot be unrolled (yet?). */
	API_END_RET_NOTFOUND_MAP(session, ret);
}

/*
 * __session_join --
 *	WT_SESSION->join method.
 */
static int
__session_join(WT_SESSION *wt_session, WT_CURSOR *join_cursor,
    WT_CURSOR *ref_cursor, const char *config)
{
	WT_CURSOR *firstcg;
	WT_CONFIG_ITEM cval;
	WT_CURSOR_INDEX *cindex;
	WT_CURSOR_JOIN *cjoin;
	WT_CURSOR_TABLE *ctable;
	WT_DECL_RET;
	WT_INDEX *idx;
	WT_SESSION_IMPL *session;
	WT_TABLE *table;
	uint64_t count;
	uint32_t bloom_bit_count, bloom_hash_count;
	uint8_t flags, range;

	count = 0;
	firstcg = NULL;
	session = (WT_SESSION_IMPL *)wt_session;
	SESSION_API_CALL(session, join, config, cfg);
	table = NULL;

	if (!WT_PREFIX_MATCH(join_cursor->uri, "join:"))
		WT_ERR_MSG(session, EINVAL, "not a join cursor");

	if (WT_PREFIX_MATCH(ref_cursor->uri, "index:")) {
		cindex = (WT_CURSOR_INDEX *)ref_cursor;
		idx = cindex->index;
		table = cindex->table;
		firstcg = cindex->cg_cursors[0];
	} else if (WT_PREFIX_MATCH(ref_cursor->uri, "table:")) {
		idx = NULL;
		ctable = (WT_CURSOR_TABLE *)ref_cursor;
		table = ctable->table;
		firstcg = ctable->cg_cursors[0];
	} else
		WT_ERR_MSG(session, EINVAL, "not an index or table cursor");

	if (!F_ISSET(firstcg, WT_CURSTD_KEY_SET))
		WT_ERR_MSG(session, EINVAL,
		    "requires reference cursor be positioned");
	cjoin = (WT_CURSOR_JOIN *)join_cursor;
	if (cjoin->table != table)
		WT_ERR_MSG(session, EINVAL,
		    "table for join cursor does not match table for index");
	if (F_ISSET(ref_cursor, WT_CURSTD_JOINED))
		WT_ERR_MSG(session, EINVAL,
		    "index cursor already used in a join");

	/* "ge" is the default */
	range = WT_CURJOIN_END_GT | WT_CURJOIN_END_EQ;
	flags = 0;
	WT_ERR(__wt_config_gets(session, cfg, "compare", &cval));
	if (cval.len != 0) {
		if (WT_STRING_MATCH("gt", cval.str, cval.len))
			range = WT_CURJOIN_END_GT;
		else if (WT_STRING_MATCH("lt", cval.str, cval.len))
			range = WT_CURJOIN_END_LT;
		else if (WT_STRING_MATCH("le", cval.str, cval.len))
			range = WT_CURJOIN_END_LE;
		else if (WT_STRING_MATCH("eq", cval.str, cval.len))
			range = WT_CURJOIN_END_EQ;
		else if (!WT_STRING_MATCH("ge", cval.str, cval.len))
			WT_ERR(EINVAL);
	}
	WT_ERR(__wt_config_gets(session, cfg, "count", &cval));
	if (cval.len != 0)
		count = (uint64_t)cval.val;

	WT_ERR(__wt_config_gets(session, cfg, "strategy", &cval));
	if (cval.len != 0) {
		if (WT_STRING_MATCH("bloom", cval.str, cval.len))
			LF_SET(WT_CURJOIN_ENTRY_BLOOM);
		else if (!WT_STRING_MATCH("default", cval.str, cval.len))
			WT_ERR(EINVAL);
	}
	WT_ERR(__wt_config_gets(session, cfg, "bloom_bit_count", &cval));
	if ((uint64_t)cval.val > UINT32_MAX)
		WT_ERR_MSG(session, EINVAL,
		    "bloom_bit_count: value too large");
	bloom_bit_count = (uint32_t)cval.val;
	WT_ERR(__wt_config_gets(session, cfg, "bloom_hash_count", &cval));
	if ((uint64_t)cval.val > UINT32_MAX)
		WT_ERR_MSG(session, EINVAL,
		    "bloom_hash_count: value too large");
	bloom_hash_count = (uint32_t)cval.val;
	if (LF_ISSET(WT_CURJOIN_ENTRY_BLOOM)) {
		if (count == 0)
			WT_ERR_MSG(session, EINVAL,
			    "count must be nonzero when strategy=bloom");
		if (cjoin->entries_next == 0)
			WT_ERR_MSG(session, EINVAL,
			    "the first joined cursor cannot specify "
			    "strategy=bloom");
	}
	WT_ERR(__wt_curjoin_join(session, cjoin, idx, ref_cursor, flags,
	    range, count, bloom_bit_count, bloom_hash_count));
	/*
	 * There's an implied ownership ordering that isn't
	 * known when the cursors are created: the join cursor
	 * must be closed before any of the indices.  Enforce
	 * that here by reordering.
	 */
	if (TAILQ_FIRST(&session->cursors) != join_cursor) {
		TAILQ_REMOVE(&session->cursors, join_cursor, q);
		TAILQ_INSERT_HEAD(&session->cursors, join_cursor, q);
	}
	/* Disable the reference cursor for regular operations */
	F_SET(ref_cursor, WT_CURSTD_JOINED);

err:	API_END_RET_NOTFOUND_MAP(session, ret);
}

/*
 * __session_salvage --
 *	WT_SESSION->salvage method.
 */
static int
__session_salvage(WT_SESSION *wt_session, const char *uri, const char *config)
{
	WT_DECL_RET;
	WT_SESSION_IMPL *session;

	session = (WT_SESSION_IMPL *)wt_session;

	SESSION_API_CALL(session, salvage, config, cfg);

	if (F_ISSET(S2C(session), WT_CONN_IN_MEMORY))
		WT_ERR(ENOTSUP);

	/* Block out checkpoints to avoid spurious EBUSY errors. */
	WT_WITH_CHECKPOINT_LOCK(session, ret,
	    WT_WITH_SCHEMA_LOCK(session, ret,
		ret = __wt_schema_worker(session, uri, __wt_salvage,
		NULL, cfg, WT_DHANDLE_EXCLUSIVE | WT_BTREE_SALVAGE)));

err:	API_END_RET_NOTFOUND_MAP(session, ret);
}

/*
 * __wt_session_range_truncate --
 *	Session handling of a range truncate.
 */
int
__wt_session_range_truncate(WT_SESSION_IMPL *session,
    const char *uri, WT_CURSOR *start, WT_CURSOR *stop)
{
	WT_CURSOR *cursor;
	WT_DECL_RET;
	int cmp;
	bool local_start;

	local_start = false;
	if (uri != NULL) {
		WT_ASSERT(session, WT_PREFIX_MATCH(uri, "file:"));
		/*
		 * A URI file truncate becomes a range truncate where we
		 * set a start cursor at the beginning.  We already
		 * know the NULL stop goes to the end of the range.
		 */
		WT_ERR(__session_open_cursor(
		    (WT_SESSION *)session, uri, NULL, NULL, &start));
		local_start = true;
		ret = start->next(start);
		if (ret == WT_NOTFOUND) {
			/*
			 * If there are no elements, there is nothing
			 * to do.
			 */
<<<<<<< HEAD
			if (!WT_STREQ(uri, "log:"))
				WT_ERR_MSG(session, EINVAL,
				    "the truncate method should not specify any"
				    "target after the log: URI prefix.");
			ret = __wt_log_truncate_files(session, start, cfg);
		} else
			/* Wait for checkpoints to avoid EBUSY errors. */
			WT_WITH_CHECKPOINT_LOCK(session, ret,
			    WT_WITH_SCHEMA_LOCK(session, ret,
				ret = __wt_schema_truncate(session, uri, cfg)));
		goto done;
=======
			ret = 0;
			goto done;
		}
		WT_ERR(ret);
>>>>>>> 22494745
	}

	/*
	 * Cursor truncate is only supported for some objects, check for the
	 * supporting methods we need, range_truncate and compare.
	 */
	cursor = start == NULL ? stop : start;
	if (cursor->compare == NULL)
		WT_ERR(__wt_bad_object_type(session, cursor->uri));

	/*
	 * If both cursors set, check they're correctly ordered with respect to
	 * each other.  We have to test this before any search, the search can
	 * change the initial cursor position.
	 *
	 * Rather happily, the compare routine will also confirm the cursors
	 * reference the same object and the keys are set.
	 */
	if (start != NULL && stop != NULL) {
		WT_ERR(start->compare(start, stop, &cmp));
		if (cmp > 0)
			WT_ERR_MSG(session, EINVAL,
			    "the start cursor position is after the stop "
			    "cursor position");
	}

	/*
	 * Truncate does not require keys actually exist so that applications
	 * can discard parts of the object's name space without knowing exactly
	 * what records currently appear in the object.  For this reason, do a
	 * search-near, rather than a search.  Additionally, we have to correct
	 * after calling search-near, to position the start/stop cursors on the
	 * next record greater than/less than the original key.
	 */
	if (start != NULL) {
		WT_ERR(start->search_near(start, &cmp));
		if (cmp < 0 && (ret = start->next(start)) != 0) {
			WT_ERR_NOTFOUND_OK(ret);
			goto done;
		}
	}
	if (stop != NULL) {
		WT_ERR(stop->search_near(stop, &cmp));
		if (cmp > 0 && (ret = stop->prev(stop)) != 0) {
			WT_ERR_NOTFOUND_OK(ret);
			goto done;
		}
	}

	/*
	 * We always truncate in the forward direction because the underlying
	 * data structures can move through pages faster forward than backward.
	 * If we don't have a start cursor, create one and position it at the
	 * first record.
	 */
	if (start == NULL) {
		WT_ERR(__session_open_cursor(
		    (WT_SESSION *)session, stop->uri, NULL, NULL, &start));
		local_start = true;
		WT_ERR(start->next(start));
	}

	/*
	 * If the start/stop keys cross, we're done, the range must be empty.
	 */
	if (stop != NULL) {
		WT_ERR(start->compare(start, stop, &cmp));
		if (cmp > 0)
			goto done;
	}

	WT_ERR(__wt_schema_range_truncate(session, start, stop));

done:
err:	/*
	 * Close any locally-opened start cursor.
	 */
	if (local_start)
		WT_TRET(start->close(start));
	return (ret);
}

/*
 * __session_truncate --
 *	WT_SESSION->truncate method.
 */
static int
__session_truncate(WT_SESSION *wt_session,
    const char *uri, WT_CURSOR *start, WT_CURSOR *stop, const char *config)
{
	WT_DECL_RET;
	WT_SESSION_IMPL *session;

	session = (WT_SESSION_IMPL *)wt_session;
	SESSION_TXN_API_CALL(session, truncate, config, cfg);
	WT_STAT_FAST_CONN_INCR(session, cursor_truncate);

	/*
	 * If the URI is specified, we don't need a start/stop, if start/stop
	 * is specified, we don't need a URI.  One exception is the log URI
	 * which may truncate (archive) log files for a backup cursor.
	 *
	 * If no URI is specified, and both cursors are specified, start/stop
	 * must reference the same object.
	 *
	 * Any specified cursor must have been initialized.
	 */
	if ((uri == NULL && start == NULL && stop == NULL) ||
	    (uri != NULL && !WT_PREFIX_MATCH(uri, "log:") &&
	    (start != NULL || stop != NULL)))
		WT_ERR_MSG(session, EINVAL,
		    "the truncate method should be passed either a URI or "
		    "start/stop cursors, but not both");

	if (uri != NULL) {
		/* Disallow objects in the WiredTiger name space. */
		WT_ERR(__wt_str_name_check(session, uri));

		if (WT_PREFIX_MATCH(uri, "log:")) {
			/*
			 * Verify the user only gave the URI prefix and not
			 * a specific target name after that.
			 */
			if (!WT_STREQ(uri, "log:"))
				WT_ERR_MSG(session, EINVAL,
				    "the truncate method should not specify any"
				    "target after the log: URI prefix.");
			WT_ERR(__wt_log_truncate_files(session, start, cfg));
		} else if (WT_PREFIX_MATCH(uri, "file:"))
			WT_ERR(__wt_session_range_truncate(
			    session, uri, start, stop));
		else
			/* Wait for checkpoints to avoid EBUSY errors. */
			WT_WITH_CHECKPOINT_LOCK(session,
			    WT_WITH_SCHEMA_LOCK(session,
				ret = __wt_schema_truncate(session, uri, cfg)));
	} else
		WT_ERR(__wt_session_range_truncate(session, uri, start, stop));

err:	TXN_API_END_RETRY(session, ret, 0);

	/*
	 * Only map WT_NOTFOUND to ENOENT if a URI was specified.
	 */
	return (ret == WT_NOTFOUND && uri != NULL ? ENOENT : ret);
}

/*
 * __session_upgrade --
 *	WT_SESSION->upgrade method.
 */
static int
__session_upgrade(WT_SESSION *wt_session, const char *uri, const char *config)
{
	WT_DECL_RET;
	WT_SESSION_IMPL *session;

	session = (WT_SESSION_IMPL *)wt_session;

	SESSION_API_CALL(session, upgrade, config, cfg);
	/* Block out checkpoints to avoid spurious EBUSY errors. */
	WT_WITH_CHECKPOINT_LOCK(session, ret,
	    WT_WITH_SCHEMA_LOCK(session, ret,
		ret = __wt_schema_worker(session, uri, __wt_upgrade,
		NULL, cfg, WT_DHANDLE_EXCLUSIVE | WT_BTREE_UPGRADE)));

err:	API_END_RET_NOTFOUND_MAP(session, ret);
}

/*
 * __session_verify --
 *	WT_SESSION->verify method.
 */
static int
__session_verify(WT_SESSION *wt_session, const char *uri, const char *config)
{
	WT_DECL_RET;
	WT_SESSION_IMPL *session;

	session = (WT_SESSION_IMPL *)wt_session;

	SESSION_API_CALL(session, verify, config, cfg);

	if (F_ISSET(S2C(session), WT_CONN_IN_MEMORY))
		WT_ERR(ENOTSUP);

	/* Block out checkpoints to avoid spurious EBUSY errors. */
	WT_WITH_CHECKPOINT_LOCK(session, ret,
	    WT_WITH_SCHEMA_LOCK(session, ret,
		ret = __wt_schema_worker(session, uri, __wt_verify,
		NULL, cfg, WT_DHANDLE_EXCLUSIVE | WT_BTREE_VERIFY)));

err:	API_END_RET_NOTFOUND_MAP(session, ret);
}

/*
 * __session_begin_transaction --
 *	WT_SESSION->begin_transaction method.
 */
static int
__session_begin_transaction(WT_SESSION *wt_session, const char *config)
{
	WT_DECL_RET;
	WT_SESSION_IMPL *session;

	session = (WT_SESSION_IMPL *)wt_session;
	SESSION_API_CALL(session, begin_transaction, config, cfg);
	WT_STAT_FAST_CONN_INCR(session, txn_begin);

	if (F_ISSET(&session->txn, WT_TXN_RUNNING))
		WT_ERR_MSG(session, EINVAL, "Transaction already running");

	ret = __wt_txn_begin(session, cfg);

err:	API_END_RET(session, ret);
}

/*
 * __session_commit_transaction --
 *	WT_SESSION->commit_transaction method.
 */
static int
__session_commit_transaction(WT_SESSION *wt_session, const char *config)
{
	WT_DECL_RET;
	WT_SESSION_IMPL *session;
	WT_TXN *txn;

	session = (WT_SESSION_IMPL *)wt_session;
	SESSION_API_CALL(session, commit_transaction, config, cfg);
	WT_STAT_FAST_CONN_INCR(session, txn_commit);

	txn = &session->txn;
	if (F_ISSET(txn, WT_TXN_ERROR) && txn->mod_count != 0)
		WT_ERR_MSG(session, EINVAL,
		    "failed transaction requires rollback");

	if (ret == 0)
		ret = __wt_txn_commit(session, cfg);
	else {
		WT_TRET(__wt_session_reset_cursors(session, false));
		WT_TRET(__wt_txn_rollback(session, cfg));
	}

err:	API_END_RET(session, ret);
}

/*
 * __session_rollback_transaction --
 *	WT_SESSION->rollback_transaction method.
 */
static int
__session_rollback_transaction(WT_SESSION *wt_session, const char *config)
{
	WT_DECL_RET;
	WT_SESSION_IMPL *session;

	session = (WT_SESSION_IMPL *)wt_session;
	SESSION_API_CALL(session, rollback_transaction, config, cfg);
	WT_STAT_FAST_CONN_INCR(session, txn_rollback);

	WT_TRET(__wt_session_reset_cursors(session, false));

	WT_TRET(__wt_txn_rollback(session, cfg));

err:	API_END_RET(session, ret);
}

/*
 * __session_transaction_pinned_range --
 *	WT_SESSION->transaction_pinned_range method.
 */
static int
__session_transaction_pinned_range(WT_SESSION *wt_session, uint64_t *prange)
{
	WT_DECL_RET;
	WT_SESSION_IMPL *session;
	WT_TXN_STATE *txn_state;
	uint64_t pinned;

	session = (WT_SESSION_IMPL *)wt_session;
	SESSION_API_CALL_NOCONF(session, pinned_range);

	txn_state = WT_SESSION_TXN_STATE(session);

	/* Assign pinned to the lesser of id or snap_min */
	if (txn_state->id != WT_TXN_NONE &&
	    WT_TXNID_LT(txn_state->id, txn_state->snap_min))
		pinned = txn_state->id;
	else
		pinned = txn_state->snap_min;

	if (pinned == WT_TXN_NONE)
		*prange = 0;
	else
		*prange = S2C(session)->txn_global.current - pinned;

err:	API_END_RET(session, ret);
}

/*
 * __session_transaction_sync --
 *	WT_SESSION->transaction_sync method.
 */
static int
__session_transaction_sync(WT_SESSION *wt_session, const char *config)
{
	WT_CONFIG_ITEM cval;
	WT_CONNECTION_IMPL *conn;
	WT_DECL_RET;
	WT_LOG *log;
	WT_SESSION_IMPL *session;
	WT_TXN *txn;
	struct timespec now, start;
	uint64_t timeout_ms, waited_ms;
	bool forever;

	session = (WT_SESSION_IMPL *)wt_session;
	SESSION_API_CALL(session, transaction_sync, config, cfg);
	WT_STAT_FAST_CONN_INCR(session, txn_sync);

	conn = S2C(session);
	txn = &session->txn;
	if (F_ISSET(txn, WT_TXN_RUNNING))
		WT_ERR_MSG(session, EINVAL, "transaction in progress");

	/*
	 * If logging is not enabled there is nothing to do.
	 */
	if (!FLD_ISSET(conn->log_flags, WT_CONN_LOG_ENABLED))
		WT_ERR_MSG(session, EINVAL, "logging not enabled");

	log = conn->log;
	timeout_ms = waited_ms = 0;
	forever = true;

	/*
	 * If there is no background sync LSN in this session, there
	 * is nothing to do.
	 */
	if (WT_IS_INIT_LSN(&session->bg_sync_lsn))
		goto err;

	/*
	 * If our LSN is smaller than the current sync LSN then our
	 * transaction is stable.  We're done.
	 */
	if (__wt_log_cmp(&session->bg_sync_lsn, &log->sync_lsn) <= 0)
		goto err;

	/*
	 * Our LSN is not yet stable.  Wait and check again depending on the
	 * timeout.
	 */
	WT_ERR(__wt_config_gets_def(
	    session, cfg, "timeout_ms", (int)UINT_MAX, &cval));
	if ((unsigned int)cval.val != UINT_MAX) {
		timeout_ms = (uint64_t)cval.val;
		forever = false;
	}

	if (timeout_ms == 0)
		WT_ERR(ETIMEDOUT);

	WT_ERR(__wt_epoch(session, &start));
	/*
	 * Keep checking the LSNs until we find it is stable or we reach
	 * our timeout.
	 */
	while (__wt_log_cmp(&session->bg_sync_lsn, &log->sync_lsn) > 0) {
		WT_ERR(__wt_cond_signal(session, conn->log_file_cond));
		WT_ERR(__wt_epoch(session, &now));
		waited_ms = WT_TIMEDIFF_MS(now, start);
		if (forever || waited_ms < timeout_ms)
			/*
			 * Note, we will wait an increasing amount of time
			 * each iteration, likely doubling.  Also note that
			 * the function timeout value is in usecs (we are
			 * computing the wait time in msecs and passing that
			 * in, unchanged, as the usecs to wait).
			 */
			WT_ERR(__wt_cond_wait(
			    session, log->log_sync_cond, waited_ms));
		else
			WT_ERR(ETIMEDOUT);
	}

err:	API_END_RET(session, ret);
}

/*
 * __session_checkpoint --
 *	WT_SESSION->checkpoint method.
 */
static int
__session_checkpoint(WT_SESSION *wt_session, const char *config)
{
	WT_DECL_RET;
	WT_SESSION_IMPL *session;
	WT_TXN *txn;

	session = (WT_SESSION_IMPL *)wt_session;

	WT_STAT_FAST_CONN_INCR(session, txn_checkpoint);
	SESSION_API_CALL(session, checkpoint, config, cfg);

	if (F_ISSET(S2C(session), WT_CONN_IN_MEMORY))
		WT_ERR(ENOTSUP);

	/*
	 * Checkpoints require a snapshot to write a transactionally consistent
	 * snapshot of the data.
	 *
	 * We can't use an application's transaction: if it has uncommitted
	 * changes, they will be written in the checkpoint and may appear after
	 * a crash.
	 *
	 * Use a real snapshot transaction: we don't want any chance of the
	 * snapshot being updated during the checkpoint.  Eviction is prevented
	 * from evicting anything newer than this because we track the oldest
	 * transaction ID in the system that is not visible to all readers.
	 */
	txn = &session->txn;
	if (F_ISSET(txn, WT_TXN_RUNNING))
		WT_ERR_MSG(session, EINVAL,
		    "Checkpoint not permitted in a transaction");

	ret = __wt_txn_checkpoint(session, cfg);

	/*
	 * Release common session resources (for example, checkpoint may acquire
	 * significant reconciliation structures/memory).
	 */
	WT_TRET(__wt_session_release_resources(session));

err:	API_END_RET_NOTFOUND_MAP(session, ret);
}

/*
 * __session_snapshot --
 *	WT_SESSION->snapshot method.
 */
static int
__session_snapshot(WT_SESSION *wt_session, const char *config)
{
	WT_DECL_RET;
	WT_SESSION_IMPL *session;
	WT_TXN_GLOBAL *txn_global;
	bool has_create, has_drop;

	has_create = has_drop = false;
	session = (WT_SESSION_IMPL *)wt_session;
	txn_global = &S2C(session)->txn_global;

	SESSION_API_CALL(session, snapshot, config, cfg);

	WT_ERR(__wt_txn_named_snapshot_config(
	    session, cfg, &has_create, &has_drop));

	WT_ERR(__wt_writelock(session, txn_global->nsnap_rwlock));

	/* Drop any snapshots to be removed first. */
	if (has_drop)
		WT_ERR(__wt_txn_named_snapshot_drop(session, cfg));

	/* Start the named snapshot if requested. */
	if (has_create)
		WT_ERR(__wt_txn_named_snapshot_begin(session, cfg));

err:	WT_TRET(__wt_writeunlock(session, txn_global->nsnap_rwlock));

	API_END_RET_NOTFOUND_MAP(session, ret);
}

/*
 * __session_strerror --
 *	WT_SESSION->strerror method.
 */
static const char *
__session_strerror(WT_SESSION *wt_session, int error)
{
	WT_SESSION_IMPL *session;

	session = (WT_SESSION_IMPL *)wt_session;

	return (__wt_strerror(session, error, NULL, 0));
}

/*
 * __open_session --
 *	Allocate a session handle.
 */
static int
__open_session(WT_CONNECTION_IMPL *conn,
    WT_EVENT_HANDLER *event_handler, const char *config,
    WT_SESSION_IMPL **sessionp)
{
	static const WT_SESSION stds = {
		NULL,
		NULL,
		__session_close,
		__session_reconfigure,
		__session_strerror,
		__session_open_cursor,
		__session_create,
		__wt_session_compact,
		__session_drop,
		__session_join,
		__session_log_flush,
		__session_log_printf,
		__session_rebalance,
		__session_rename,
		__session_reset,
		__session_salvage,
		__session_truncate,
		__session_upgrade,
		__session_verify,
		__session_begin_transaction,
		__session_commit_transaction,
		__session_rollback_transaction,
		__session_checkpoint,
		__session_snapshot,
		__session_transaction_pinned_range,
		__session_transaction_sync
	};
	WT_DECL_RET;
	WT_SESSION_IMPL *session, *session_ret;
	uint32_t i;

	*sessionp = NULL;

	session = conn->default_session;
	session_ret = NULL;

	__wt_spin_lock(session, &conn->api_lock);

	/*
	 * Make sure we don't try to open a new session after the application
	 * closes the connection.  This is particularly intended to catch
	 * cases where server threads open sessions.
	 */
	WT_ASSERT(session, F_ISSET(conn, WT_CONN_SERVER_RUN));

	/* Find the first inactive session slot. */
	for (session_ret = conn->sessions,
	    i = 0; i < conn->session_size; ++session_ret, ++i)
		if (!session_ret->active)
			break;
	if (i == conn->session_size)
		WT_ERR_MSG(session, ENOMEM,
		    "only configured to support %" PRIu32 " sessions"
		    " (including %d additional internal sessions)",
		    conn->session_size, WT_EXTRA_INTERNAL_SESSIONS);

	/*
	 * If the active session count is increasing, update it.  We don't worry
	 * about correcting the session count on error, as long as we don't mark
	 * this session as active, we'll clean it up on close.
	 */
	if (i >= conn->session_cnt)	/* Defend against off-by-one errors. */
		conn->session_cnt = i + 1;

	session_ret->id = i;
	session_ret->iface = stds;
	session_ret->iface.connection = &conn->iface;

	WT_ERR(__wt_cond_alloc(session, "session", false, &session_ret->cond));

	if (WT_SESSION_FIRST_USE(session_ret))
		__wt_random_init(&session_ret->rnd);

	__wt_event_handler_set(session_ret,
	    event_handler == NULL ? session->event_handler : event_handler);

	TAILQ_INIT(&session_ret->cursors);
	TAILQ_INIT(&session_ret->dhandles);
	/*
	 * If we don't have one, allocate the dhandle hash array.
	 * Allocate the table hash array as well.
	 */
	if (session_ret->dhhash == NULL)
		WT_ERR(__wt_calloc(session_ret, WT_HASH_ARRAY_SIZE,
		    sizeof(struct __dhandles_hash), &session_ret->dhhash));
	if (session_ret->tablehash == NULL)
		WT_ERR(__wt_calloc(session_ret, WT_HASH_ARRAY_SIZE,
		    sizeof(struct __tables_hash), &session_ret->tablehash));
	for (i = 0; i < WT_HASH_ARRAY_SIZE; i++) {
		TAILQ_INIT(&session_ret->dhhash[i]);
		TAILQ_INIT(&session_ret->tablehash[i]);
	}

	/* Initialize transaction support: default to read-committed. */
	session_ret->isolation = WT_ISO_READ_COMMITTED;
	WT_ERR(__wt_txn_init(session_ret));

	/*
	 * The session's hazard pointer memory isn't discarded during normal
	 * session close because access to it isn't serialized.  Allocate the
	 * first time we open this session.
	 */
	if (WT_SESSION_FIRST_USE(session_ret))
		WT_ERR(__wt_calloc_def(
		    session, conn->hazard_max, &session_ret->hazard));

	/*
	 * Set an initial size for the hazard array. It will be grown as
	 * required up to hazard_max. The hazard_size is reset on close, since
	 * __wt_hazard_close ensures the array is cleared - so it is safe to
	 * reset the starting size on each open.
	 */
	session_ret->hazard_size = WT_HAZARD_INCR;

	/*
	 * Configuration: currently, the configuration for open_session is the
	 * same as session.reconfigure, so use that function.
	 */
	if (config != NULL)
		WT_ERR(
		    __session_reconfigure((WT_SESSION *)session_ret, config));

	session_ret->name = NULL;

	/*
	 * Publish: make the entry visible to server threads.  There must be a
	 * barrier for two reasons, to ensure structure fields are set before
	 * any other thread will consider the session, and to push the session
	 * count to ensure the eviction thread can't review too few slots.
	 */
	WT_PUBLISH(session_ret->active, 1);

	WT_STATIC_ASSERT(offsetof(WT_SESSION_IMPL, iface) == 0);
	*sessionp = session_ret;

	WT_STAT_FAST_CONN_INCR(session, session_open);

err:	__wt_spin_unlock(session, &conn->api_lock);
	return (ret);
}

/*
 * __wt_open_session --
 *	Allocate a session handle.
 */
int
__wt_open_session(WT_CONNECTION_IMPL *conn,
    WT_EVENT_HANDLER *event_handler, const char *config,
    bool open_metadata, WT_SESSION_IMPL **sessionp)
{
	WT_DECL_RET;
	WT_SESSION_IMPL *session;
	WT_SESSION *wt_session;

	*sessionp = NULL;

	/* Acquire a session. */
	WT_RET(__open_session(conn, event_handler, config, &session));

	/*
	 * Acquiring the metadata handle requires the schema lock; we've seen
	 * problems in the past where a session has acquired the schema lock
	 * unexpectedly, relatively late in the run, and deadlocked. Be
	 * defensive, get it now.  The metadata file may not exist when the
	 * connection first creates its default session or the shared cache
	 * pool creates its sessions, let our caller decline this work.
	 */
	if (open_metadata) {
		WT_ASSERT(session, !F_ISSET(session, WT_SESSION_LOCKED_SCHEMA));
		if ((ret = __wt_metadata_cursor(session, NULL)) != 0) {
			wt_session = &session->iface;
			WT_TRET(wt_session->close(wt_session, NULL));
			return (ret);
		}
	}

	*sessionp = session;
	return (0);
}

/*
 * __wt_open_internal_session --
 *	Allocate a session for WiredTiger's use.
 */
int
__wt_open_internal_session(WT_CONNECTION_IMPL *conn, const char *name,
    bool open_metadata, uint32_t session_flags, WT_SESSION_IMPL **sessionp)
{
	WT_DECL_RET;
	WT_SESSION *wt_session;
	WT_SESSION_IMPL *session;

	*sessionp = NULL;

	/* Acquire a session. */
	WT_RET(__wt_open_session(conn, NULL, NULL, open_metadata, &session));
	session->name = name;

	/*
	 * Public sessions are automatically closed during WT_CONNECTION->close.
	 * If the session handles for internal threads were to go on the public
	 * list, there would be complex ordering issues during close.  Set a
	 * flag to avoid this: internal sessions are not closed automatically.
	 */
	F_SET(session, session_flags | WT_SESSION_INTERNAL);

	/*
	 * Acquiring the lookaside table cursor requires various locks; we've
	 * seen problems in the past where deadlocks happened because sessions
	 * deadlocked getting the cursor late in the process.  Be defensive,
	 * get it now.
	 */
	if (F_ISSET(session, WT_SESSION_LOOKASIDE_CURSOR) &&
	    (ret = __wt_las_cursor_open(session, &session->las_cursor)) != 0) {
		wt_session = &session->iface;
		WT_TRET(wt_session->close(wt_session, NULL));
		return (ret);
	}

	*sessionp = session;
	return (0);
}<|MERGE_RESOLUTION|>--- conflicted
+++ resolved
@@ -852,24 +852,10 @@
 			 * If there are no elements, there is nothing
 			 * to do.
 			 */
-<<<<<<< HEAD
-			if (!WT_STREQ(uri, "log:"))
-				WT_ERR_MSG(session, EINVAL,
-				    "the truncate method should not specify any"
-				    "target after the log: URI prefix.");
-			ret = __wt_log_truncate_files(session, start, cfg);
-		} else
-			/* Wait for checkpoints to avoid EBUSY errors. */
-			WT_WITH_CHECKPOINT_LOCK(session, ret,
-			    WT_WITH_SCHEMA_LOCK(session, ret,
-				ret = __wt_schema_truncate(session, uri, cfg)));
-		goto done;
-=======
 			ret = 0;
 			goto done;
 		}
 		WT_ERR(ret);
->>>>>>> 22494745
 	}
 
 	/*
@@ -1003,8 +989,8 @@
 			    session, uri, start, stop));
 		else
 			/* Wait for checkpoints to avoid EBUSY errors. */
-			WT_WITH_CHECKPOINT_LOCK(session,
-			    WT_WITH_SCHEMA_LOCK(session,
+			WT_WITH_CHECKPOINT_LOCK(session, ret,
+			    WT_WITH_SCHEMA_LOCK(session, ret,
 				ret = __wt_schema_truncate(session, uri, cfg)));
 	} else
 		WT_ERR(__wt_session_range_truncate(session, uri, start, stop));
