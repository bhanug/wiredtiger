--- conflicted
+++ resolved
@@ -399,11 +399,7 @@
 	txn = &session->txn;
 	if (F_ISSET(txn, WT_TXN_HAS_ID)) {
 		WT_ASSERT(session, txn->mod_count > 0);
-<<<<<<< HEAD
-		op = txn->mod + txn->mod_count -1;
-=======
 		op = txn->mod + txn->mod_count - 1;
->>>>>>> 87ebe86f
 		__wt_txn_op_free(session, op);
 		txn->mod_count--;
 	}
@@ -498,14 +494,6 @@
 		    "Attempt to update in a read-only transaction");
 
 	WT_RET(__txn_next_op(session, &op));
-<<<<<<< HEAD
-	op->type = F_ISSET(session, WT_SESSION_LOGGING_INMEM) ?
-	    WT_TXN_OP_INMEM_COL : WT_TXN_OP_BASIC_COL;
-#ifdef HAVE_TIMESTAMPS
-	if (__wt_txn_update_needs_timestamp(session, op))
-		__wt_timestamp_set(&upd->timestamp, &txn->commit_timestamp);
-	else {
-=======
 	if (F_ISSET(session, WT_SESSION_LOGGING_INMEM)) {
 		if (btree->type == BTREE_ROW)
 			op->type = WT_TXN_OP_INMEM_ROW;
@@ -519,7 +507,6 @@
 	}
 	op->u.op_upd = upd;
 	upd->txnid = session->txn.id;
->>>>>>> 87ebe86f
 
 #ifdef HAVE_TIMESTAMPS
 	__wt_txn_update_set_timestamp(session, op, false, NULL);
