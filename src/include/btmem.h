--- conflicted
+++ resolved
@@ -385,20 +385,10 @@
 	__wt_spin_unlock((s), &S2C(s)->page_lock[(p)->modify->page_lock])
 	uint8_t page_lock;		/* Page's spinlock */
 
-<<<<<<< HEAD
-#define	WT_PM_REC_EMPTY		0x01	/* Reconciliation: no replacement */
-#define	WT_PM_REC_MULTIBLOCK	0x02	/* Reconciliation: multiple blocks */
-#define	WT_PM_REC_REPLACE	0x04	/* Reconciliation: single block */
-#define	WT_PM_REC_MASK							\
-	(WT_PM_REC_EMPTY | WT_PM_REC_MULTIBLOCK | WT_PM_REC_REPLACE)
-	uint8_t flags;			/* Page flags */
-=======
 #define	WT_PM_REC_EMPTY		1	/* Reconciliation: no replacement */
 #define	WT_PM_REC_MULTIBLOCK	2	/* Reconciliation: multiple blocks */
 #define	WT_PM_REC_REPLACE	3	/* Reconciliation: single block */
-#define	WT_PM_REC_REWRITE	4	/* Reconciliation: rewrite in place */
 	uint8_t rec_result;		/* Reconciliation state */
->>>>>>> 9b8e6c91
 };
 
 /*
