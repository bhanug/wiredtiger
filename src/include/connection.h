--- conflicted
+++ resolved
@@ -336,18 +336,12 @@
 	const char	*stat_stamp;	/* Statistics log entry timestamp */
 	uint64_t	 stat_usecs;	/* Statistics log period */
 
-#define	WT_CONN_LOG_ARCHIVE	0x01	/* Archive is enabled */
-#define	WT_CONN_LOG_ENABLED	0x02	/* Logging is enabled */
-#define	WT_CONN_LOG_EXISTED	0x04	/* Log files found */
-<<<<<<< HEAD
-#define	WT_CONN_LOG_PREALLOC	0x08	/* Pre-allocation is enabled */
-#define	WT_CONN_LOG_RECOVER_DONE	0x10	/* Recovery completed */
-#define	WT_CONN_LOG_RECOVER_ERR	0x20	/* Error if recovery required */
-#define	WT_CONN_LOG_ZERO_FILL	0x40	/* Manually zero files */
-=======
+#define	WT_CONN_LOG_ARCHIVE		0x01	/* Archive is enabled */
+#define	WT_CONN_LOG_ENABLED		0x02	/* Logging is enabled */
+#define	WT_CONN_LOG_EXISTED		0x04	/* Log files found */
 #define	WT_CONN_LOG_RECOVER_DONE	0x08	/* Recovery completed */
-#define	WT_CONN_LOG_RECOVER_ERR	0x10	/* Error if recovery required */
->>>>>>> 79f74e50
+#define	WT_CONN_LOG_RECOVER_ERR		0x10	/* Error if recovery required */
+#define	WT_CONN_LOG_ZERO_FILL		0x20	/* Manually zero files */
 	uint32_t	 log_flags;	/* Global logging configuration */
 	WT_CONDVAR	*log_cond;	/* Log server wait mutex */
 	WT_SESSION_IMPL *log_session;	/* Log server session */
