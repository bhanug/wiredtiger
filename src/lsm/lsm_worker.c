--- conflicted
+++ resolved
@@ -95,11 +95,7 @@
 		/* Clear any state from previous worker thread iterations. */
 		session->btree = NULL;
 
-<<<<<<< HEAD
-		if (__wt_lsm_major_merge(session, lsm_tree) == 0)
-=======
-		if (nchunks > 0 && __wt_lsm_merge(session, lsm_tree) == 0)
->>>>>>> fcf7d773
+		if (__wt_lsm_merge(session, lsm_tree) == 0)
 			progress = 1;
 
 		/* Clear any state from previous worker thread iterations. */
