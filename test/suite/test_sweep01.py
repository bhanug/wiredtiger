#!/usr/bin/env python
#
# Public Domain 2008-2014 WiredTiger, Inc.
#
# This is free and unencumbered software released into the public domain.
#
# Anyone is free to copy, modify, publish, use, compile, sell, or
# distribute this software, either in source code form or as a compiled
# binary, for any purpose, commercial or non-commercial, and by any
# means.
#
# In jurisdictions that recognize copyright laws, the author or authors
# of this software dedicate any and all copyright interest in the
# software to the public domain. We make this dedication for the benefit
# of the public at large and to the detriment of our heirs and
# successors. We intend this dedication to be an overt act of
# relinquishment in perpetuity of all present and future rights to this
# software under copyright law.
#
# THE SOFTWARE IS PROVIDED "AS IS", WITHOUT WARRANTY OF ANY KIND,
# EXPRESS OR IMPLIED, INCLUDING BUT NOT LIMITED TO THE WARRANTIES OF
# MERCHANTABILITY, FITNESS FOR A PARTICULAR PURPOSE AND NONINFRINGEMENT.
# IN NO EVENT SHALL THE AUTHORS BE LIABLE FOR ANY CLAIM, DAMAGES OR
# OTHER LIABILITY, WHETHER IN AN ACTION OF CONTRACT, TORT OR OTHERWISE,
# ARISING FROM, OUT OF OR IN CONNECTION WITH THE SOFTWARE OR THE USE OR
# OTHER DEALINGS IN THE SOFTWARE.
#
# test_sweep01.py
# Test lots of tables, number of open files and sweeping.  Run both
# with and without checkpoints.
#

import fnmatch, os, shutil, run, time
from suite_subprocess import suite_subprocess
from wiredtiger import wiredtiger_open, stat
from wtscenario import multiply_scenarios, number_scenarios, prune_scenarios
import wttest

class test_sweep01(wttest.WiredTigerTestCase, suite_subprocess):
    tablebase = 'test_sweep01'
    uri = 'table:' + tablebase
    numfiles = 500
    numkv = 100
    ckpt_list = [
        ('off', dict(ckpt=0)),
        ('on', dict(ckpt=20)),
    ]

    types = [
        ('row', dict(tabletype='row',
                    create_params = 'key_format=i,value_format=i')),
        ('var', dict(tabletype='var',
                    create_params = 'key_format=r,value_format=i')),
        ('fix', dict(tabletype='fix',
                    create_params = 'key_format=r,value_format=8t')),
    ]

    scenarios = number_scenarios(prune_scenarios(multiply_scenarios('.', types, ckpt_list), 1, 100))

    # Overrides WiredTigerTestCase
    def setUpConnectionOpen(self, dir):
        self.home = dir
        self.backup_dir = os.path.join(self.home, "WT_BACKUP")
        conn_params = \
                ',create,error_prefix="%s: ",' % self.shortid() + \
                'checkpoint=(wait=%d),' % self.ckpt + \
                'statistics=(fast),'
        # print "Creating conn at '%s' with config '%s'" % (dir, conn_params)
        try:
            conn = wiredtiger_open(dir, conn_params)
        except wiredtiger.WiredTigerError as e:
            print "Failed conn at '%s' with config '%s'" % (dir, conn_params)
        self.pr(`conn`)
        self.session2 = conn.open_session()
        return conn

    def test_ops(self):

        #
        # Set up numfiles with numkv entries.  We just want some data in there
        # we don't care what it is.
        #
        for f in range(self.numfiles):
            uri = '%s.%d' % (self.uri, f)
            # print "Creating %s with config '%s'" % (uri, self.create_params)
            self.session.create(uri, self.create_params)
            c = self.session.open_cursor(uri, None)
            c.set_value(1)
            for k in range(self.numkv):
                c.set_key(k+1)
                c.insert()
            c.close()
            if f % 20 == 0:
                time.sleep(1)

        stat_cursor = self.session.open_cursor('statistics:', None, None)
        close1 = stat_cursor[stat.conn.dh_conn_handles][2]
        sweep1 = stat_cursor[stat.conn.dh_conn_sweeps][2]
        sclose1 = stat_cursor[stat.conn.dh_session_handles][2]
        ssweep1 = stat_cursor[stat.conn.dh_session_sweeps][2]
        tod1 = stat_cursor[stat.conn.dh_conn_tod][2]
        ref1 = stat_cursor[stat.conn.dh_conn_ref][2]
        nfile1 = stat_cursor[stat.conn.file_open][2]
        stat_cursor.close()
        # Inactive time on a handle must be a minute or more.
        # At some point the sweep thread will run and set the time of death
        # to be a minute later.  So sleep 2 minutes to make sure it has run
        # enough times to timeout the handles.
        uri = '%s.test' % self.uri
        self.session.create(uri, self.create_params)
        #
        # Keep inserting data to keep at least one handle active and give
        # checkpoint something to do.  Make sure checkpoint doesn't adjust
        # the time of death for inactive handles.
        #
        c = self.session.open_cursor(uri, None)
        k = 0
        sleep=0
        while sleep < 120:
            k = k+1
            c.set_key(k)
            c.set_value(1)
            c.insert()
            sleep += 10
            time.sleep(10)
        c.close()

        stat_cursor = self.session.open_cursor('statistics:', None, None)
        close2 = stat_cursor[stat.conn.dh_conn_handles][2]
        sweep2 = stat_cursor[stat.conn.dh_conn_sweeps][2]
        sclose2 = stat_cursor[stat.conn.dh_session_handles][2]
        ssweep2 = stat_cursor[stat.conn.dh_session_sweeps][2]
        nfile2 = stat_cursor[stat.conn.file_open][2]
        tod2 = stat_cursor[stat.conn.dh_conn_tod][2]
        ref2 = stat_cursor[stat.conn.dh_conn_ref][2]
        stat_cursor.close()
        # print "checkpoint: " + str(self.ckpt)
        # print "nfile1: " + str(nfile1) + " nfile2: " + str(nfile2)
        # print "close1: " + str(close1) + " close2: " + str(close2)
        # print "sweep1: " + str(sweep1) + " sweep2: " + str(sweep2)
        # print "ssweep1: " + str(ssweep1) + " ssweep2: " + str(ssweep2)
        # print "sclose1: " + str(sclose1) + " sclose2: " + str(sclose2)
        # print "tod1: " + str(tod1) + " tod2: " + str(tod2)
        # print "ref1: " + str(ref1) + " ref2: " + str(ref2)

        # 
        # The files are all closed.  Check that sweep did its work even
        # in the presence of recent checkpoints.
        #
<<<<<<< HEAD
        if (close1 >= close2):
            print "XX: close1: " + str(close1) + " close2: " + str(close2)
            print "sweep1: " + str(sweep1) + " sweep2: " + str(sweep2)
            print "sclose1: " + str(sclose1) + " sclose2: " + str(sclose2)
            print "ssweep1: " + str(ssweep1) + " ssweep2: " + str(ssweep2)
            print "tod1: " + str(tod1) + " tod2: " + str(tod2)
            print "ref1: " + str(ref1) + " ref2: " + str(ref2)
            print "nfile1: " + str(nfile1) + " nfile2: " + str(nfile2)
        self.assertEqual(close1 < close2, True)
        if (sweep1 >= sweep2):
            print "close1: " + str(close1) + " close2: " + str(close2)
            print "XX: sweep1: " + str(sweep1) + " sweep2: " + str(sweep2)
            print "sclose1: " + str(sclose1) + " sclose2: " + str(sclose2)
            print "ssweep1: " + str(ssweep1) + " ssweep2: " + str(ssweep2)
            print "tod1: " + str(tod1) + " tod2: " + str(tod2)
            print "ref1: " + str(ref1) + " ref2: " + str(ref2)
=======
        #if (close1 >= close2):
        #    print "XX: close1: " + str(close1) + " close2: " + str(close2)
        #    print "sweep1: " + str(sweep1) + " sweep2: " + str(sweep2)
        #    print "nfile1: " + str(nfile1) + " nfile2: " + str(nfile2)
        #self.assertEqual(close1 < close2, True)
        if (sweep1 >= sweep2):
            print "close1: " + str(close1) + " close2: " + str(close2)
            print "XX: sweep1: " + str(sweep1) + " sweep2: " + str(sweep2)
>>>>>>> c0a9d5e1
            print "nfile1: " + str(nfile1) + " nfile2: " + str(nfile2)
        self.assertEqual(sweep1 < sweep2, True)
        if (nfile2 >= nfile1):
            print "close1: " + str(close1) + " close2: " + str(close2)
            print "sweep1: " + str(sweep1) + " sweep2: " + str(sweep2)
<<<<<<< HEAD
            print "sclose1: " + str(sclose1) + " sclose2: " + str(sclose2)
            print "ssweep1: " + str(ssweep1) + " ssweep2: " + str(ssweep2)
            print "tod1: " + str(tod1) + " tod2: " + str(tod2)
            print "ref1: " + str(ref1) + " ref2: " + str(ref2)
            print "XX: nfile1: " + str(nfile1) + " nfile2: " + str(nfile2)
        self.assertEqual(nfile2 < nfile1, True)
        # The only files that should be left is the metadata and the active one.
        if (nfile2 != 2):
            print "close1: " + str(close1) + " close2: " + str(close2)
            print "sweep1: " + str(sweep1) + " sweep2: " + str(sweep2)
            print "sclose1: " + str(sclose1) + " sclose2: " + str(sclose2)
            print "ssweep1: " + str(ssweep1) + " ssweep2: " + str(ssweep2)
            print "tod1: " + str(tod1) + " tod2: " + str(tod2)
            print "ref1: " + str(ref1) + " ref2: " + str(ref2)
            print "XX2: nfile1: " + str(nfile1) + " nfile2: " + str(nfile2)
        self.assertEqual(nfile2 == 2, True)
=======
            print "XX: nfile1: " + str(nfile1) + " nfile2: " + str(nfile2)
        self.assertEqual(nfile2 < nfile1, True)
        # The only files that should be left is the metadata and the active one.
        #if (nfile2 != 2):
        #    print "close1: " + str(close1) + " close2: " + str(close2)
        #    print "sweep1: " + str(sweep1) + " sweep2: " + str(sweep2)
        #    print "XX2: nfile1: " + str(nfile1) + " nfile2: " + str(nfile2)
        #self.assertEqual(nfile2 == 2, True)
>>>>>>> c0a9d5e1

if __name__ == '__main__':
    wttest.run()<|MERGE_RESOLUTION|>--- conflicted
+++ resolved
@@ -147,7 +147,6 @@
         # The files are all closed.  Check that sweep did its work even
         # in the presence of recent checkpoints.
         #
-<<<<<<< HEAD
         if (close1 >= close2):
             print "XX: close1: " + str(close1) + " close2: " + str(close2)
             print "sweep1: " + str(sweep1) + " sweep2: " + str(sweep2)
@@ -164,22 +163,10 @@
             print "ssweep1: " + str(ssweep1) + " ssweep2: " + str(ssweep2)
             print "tod1: " + str(tod1) + " tod2: " + str(tod2)
             print "ref1: " + str(ref1) + " ref2: " + str(ref2)
-=======
-        #if (close1 >= close2):
-        #    print "XX: close1: " + str(close1) + " close2: " + str(close2)
-        #    print "sweep1: " + str(sweep1) + " sweep2: " + str(sweep2)
-        #    print "nfile1: " + str(nfile1) + " nfile2: " + str(nfile2)
-        #self.assertEqual(close1 < close2, True)
-        if (sweep1 >= sweep2):
-            print "close1: " + str(close1) + " close2: " + str(close2)
-            print "XX: sweep1: " + str(sweep1) + " sweep2: " + str(sweep2)
->>>>>>> c0a9d5e1
-            print "nfile1: " + str(nfile1) + " nfile2: " + str(nfile2)
         self.assertEqual(sweep1 < sweep2, True)
         if (nfile2 >= nfile1):
             print "close1: " + str(close1) + " close2: " + str(close2)
             print "sweep1: " + str(sweep1) + " sweep2: " + str(sweep2)
-<<<<<<< HEAD
             print "sclose1: " + str(sclose1) + " sclose2: " + str(sclose2)
             print "ssweep1: " + str(ssweep1) + " ssweep2: " + str(ssweep2)
             print "tod1: " + str(tod1) + " tod2: " + str(tod2)
@@ -196,16 +183,6 @@
             print "ref1: " + str(ref1) + " ref2: " + str(ref2)
             print "XX2: nfile1: " + str(nfile1) + " nfile2: " + str(nfile2)
         self.assertEqual(nfile2 == 2, True)
-=======
-            print "XX: nfile1: " + str(nfile1) + " nfile2: " + str(nfile2)
-        self.assertEqual(nfile2 < nfile1, True)
-        # The only files that should be left is the metadata and the active one.
-        #if (nfile2 != 2):
-        #    print "close1: " + str(close1) + " close2: " + str(close2)
-        #    print "sweep1: " + str(sweep1) + " sweep2: " + str(sweep2)
-        #    print "XX2: nfile1: " + str(nfile1) + " nfile2: " + str(nfile2)
-        #self.assertEqual(nfile2 == 2, True)
->>>>>>> c0a9d5e1
 
 if __name__ == '__main__':
     wttest.run()